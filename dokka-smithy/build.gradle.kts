/*
 * Copyright Amazon.com, Inc. or its affiliates. All Rights Reserved.
 * SPDX-License-Identifier: Apache-2.0
 */
import org.jetbrains.kotlin.gradle.dsl.JvmTarget
import java.time.LocalDate

/*
 * Copyright Amazon.com, Inc. or its affiliates. All Rights Reserved.
 * SPDX-License-Identifier: Apache-2.0
 */
plugins {
<<<<<<< HEAD
    id(libs.plugins.kotlin.jvm.get().pluginId)
=======
    alias(libs.plugins.dokka)
    alias(libs.plugins.kotlin.jvm)
>>>>>>> 2fe1397a
}

description = "Custom Dokka plugin for Kotlin Smithy SDK API docs"

dependencies {
    compileOnly(libs.dokka.base)
    compileOnly(libs.dokka.core)

    testImplementation(libs.jsoup)
    testImplementation(libs.junit.jupiter)
    testImplementation(libs.kotest.assertions.core.jvm)
    testImplementation(libs.kotlin.test.junit5)
}

tasks.test {
    useJUnitPlatform()
    dependsOn(tasks.dokkaHtml)
}

tasks.withType<org.jetbrains.kotlin.gradle.tasks.KotlinCompile> {
    compilerOptions {
        jvmTarget.set(JvmTarget.JVM_1_8)
        allWarningsAsErrors.set(false) // FIXME Dokka bundles stdlib into the classpath, causing an unfixable warning
    }
}

tasks.withType<JavaCompile> {
    sourceCompatibility = JavaVersion.VERSION_1_8.toString()
    targetCompatibility = JavaVersion.VERSION_1_8.toString()
}

tasks.withType<org.jetbrains.dokka.gradle.AbstractDokkaTask>().configureEach {
    val sdkVersion: String by project
    moduleVersion.set(sdkVersion)

    val year = LocalDate.now().year
    val pluginConfigMap = mapOf(
        "org.jetbrains.dokka.base.DokkaBase" to """
                {
                    "customStyleSheets": [
                        "${rootProject.file("docs/dokka-presets/css/logo-styles.css").absolutePath.replace("\\", "/")}",
                        "${rootProject.file("docs/dokka-presets/css/aws-styles.css").absolutePath.replace("\\", "/")}"
                    ],
                    "customAssets": [
                        "${rootProject.file("docs/dokka-presets/assets/logo-icon.svg").absolutePath.replace("\\", "/")}",
                        "${rootProject.file("docs/dokka-presets/assets/aws_logo_white_59x35.png").absolutePath.replace("\\", "/")}",
                        "${rootProject.file("docs/dokka-presets/scripts/accessibility.js").absolutePath.replace("\\", "/")}"
                    ],
                    "footerMessage": "© $year, Amazon Web Services, Inc. or its affiliates. All rights reserved.",
                    "separateInheritedMembers" : true,
                    "templatesDir": "${rootProject.file("docs/dokka-presets/templates").absolutePath.replace("\\", "/")}"
                }
            """,
    )
    pluginsMapConfiguration.set(pluginConfigMap)
}<|MERGE_RESOLUTION|>--- conflicted
+++ resolved
@@ -2,20 +2,16 @@
  * Copyright Amazon.com, Inc. or its affiliates. All Rights Reserved.
  * SPDX-License-Identifier: Apache-2.0
  */
+import org.jetbrains.dokka.gradle.tasks.DokkaGenerateTask
 import org.jetbrains.kotlin.gradle.dsl.JvmTarget
-import java.time.LocalDate
 
 /*
  * Copyright Amazon.com, Inc. or its affiliates. All Rights Reserved.
  * SPDX-License-Identifier: Apache-2.0
  */
 plugins {
-<<<<<<< HEAD
+    `dokka-convention`
     id(libs.plugins.kotlin.jvm.get().pluginId)
-=======
-    alias(libs.plugins.dokka)
-    alias(libs.plugins.kotlin.jvm)
->>>>>>> 2fe1397a
 }
 
 description = "Custom Dokka plugin for Kotlin Smithy SDK API docs"
@@ -32,7 +28,7 @@
 
 tasks.test {
     useJUnitPlatform()
-    dependsOn(tasks.dokkaHtml)
+    dependsOn(tasks.withType<DokkaGenerateTask>())
 }
 
 tasks.withType<org.jetbrains.kotlin.gradle.tasks.KotlinCompile> {
@@ -45,30 +41,4 @@
 tasks.withType<JavaCompile> {
     sourceCompatibility = JavaVersion.VERSION_1_8.toString()
     targetCompatibility = JavaVersion.VERSION_1_8.toString()
-}
-
-tasks.withType<org.jetbrains.dokka.gradle.AbstractDokkaTask>().configureEach {
-    val sdkVersion: String by project
-    moduleVersion.set(sdkVersion)
-
-    val year = LocalDate.now().year
-    val pluginConfigMap = mapOf(
-        "org.jetbrains.dokka.base.DokkaBase" to """
-                {
-                    "customStyleSheets": [
-                        "${rootProject.file("docs/dokka-presets/css/logo-styles.css").absolutePath.replace("\\", "/")}",
-                        "${rootProject.file("docs/dokka-presets/css/aws-styles.css").absolutePath.replace("\\", "/")}"
-                    ],
-                    "customAssets": [
-                        "${rootProject.file("docs/dokka-presets/assets/logo-icon.svg").absolutePath.replace("\\", "/")}",
-                        "${rootProject.file("docs/dokka-presets/assets/aws_logo_white_59x35.png").absolutePath.replace("\\", "/")}",
-                        "${rootProject.file("docs/dokka-presets/scripts/accessibility.js").absolutePath.replace("\\", "/")}"
-                    ],
-                    "footerMessage": "© $year, Amazon Web Services, Inc. or its affiliates. All rights reserved.",
-                    "separateInheritedMembers" : true,
-                    "templatesDir": "${rootProject.file("docs/dokka-presets/templates").absolutePath.replace("\\", "/")}"
-                }
-            """,
-    )
-    pluginsMapConfiguration.set(pluginConfigMap)
 }