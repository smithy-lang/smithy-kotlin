# Changelog

<<<<<<< HEAD
=======
## [1.5.3] - 07/28/2025

### Features
* [#1320](https://github.com/smithy-lang/smithy-kotlin/issues/1320) Enable configuration of timeouts for calls and attempt

## [1.5.2] - 07/24/2025

### Miscellaneous
* [#1339](https://github.com/smithy-lang/smithy-kotlin/issues/1339) Add documentation for OkHttp4Engine when using Android with R8 / ProGuard

## [1.5.1] - 07/17/2025

## [1.5.0] - 07/17/2025

### Features
* Upgrade to Kotlin 2.2.0
* [#1413](https://github.com/awslabs/aws-sdk-kotlin/issues/1413) ⚠️ **IMPORTANT**: Refactor endpoint discoverer classes into interfaces so custom implementations may be provided

### Fixes
* [#1311](https://github.com/smithy-lang/smithy-kotlin/issues/1311) Reimplement idle connection monitoring using `okhttp3.EventListener` instead of now-internal `okhttp3.ConnectionListener`
* [#1608](https://github.com/awslabs/aws-sdk-kotlin/issues/1608) Switch to always serialize defaults in requests. Previously fields were not serialized in requests if they weren't `@required` and hadn't been changed from the default value.
* [#1413](https://github.com/awslabs/aws-sdk-kotlin/issues/1413) Favor `endpointUrl` instead of endpoint discovery if both are provided

### Miscellaneous
* Add telemetry provider configuration to `DefaultAwsSigner`

>>>>>>> 2be96f03
## [1.4.23] - 07/15/2025

## [1.4.22] - 07/02/2025

## [1.4.21] - 06/27/2025

## [1.4.20] - 06/20/2025

### Fixes
* Explicitly qualify shape member names in smoke tests and protocol tests
* [#1295](https://github.com/smithy-lang/smithy-kotlin/issues/1295) Enable building this project on JDK21 by setting -Xjdk-release flag

## [1.4.19] - 06/19/2025

## [1.4.18] - 06/13/2025

### Miscellaneous
* Upgrade to Dokka 2.0.0

## [1.4.17] - 06/11/2025

### Fixes
* Adds import to the symbols references when needed. This issue surfaced when building the protocol tests with the latest Smithy release

## [1.4.16] - 04/28/2025

### Features
* Add `authSchemePreference` configuration

## [1.4.15] - 04/21/2025

### Fixes
* [#1214](https://github.com/awslabs/aws-sdk-kotlin/issues/1214) Improve handling of excepted socket exceptions when using connection polling

## [1.4.14] - 04/18/2025

## [1.4.13] - 04/10/2025

## [1.4.12] - 04/04/2025

## [1.4.11] - 03/14/2025

## [1.4.10] - 03/06/2025

### Fixes
* Correctly handle sequential calls to `SingleFlightGroup`

## [1.4.9] - 02/27/2025

### Fixes
* Correctly generate paginators for item type names which collide with other used types (e.g., an item type `com.foo.Flow` which conflicts with `kotlinx.coroutines.flow.Flow`)

## [1.4.8] - 02/27/2025

### Fixes
* Idempotency tokens are no longer code-generated for nested structures. See: https://smithy.io/2.0/spec/behavior-traits.html#smithy-api-idempotencytoken-trait

## [1.4.7] - 02/25/2025

### Fixes
* [#1211](https://github.com/smithy-lang/smithy-kotlin/issues/1211) Fix OpenTelemetry span concurrency by using Span.asContextElement() instead of Span.makeCurrent()

## [1.4.6] - 02/25/2025

## [1.4.5] - 02/24/2025

### Features
* Add SigV4a support to the default AWS signer

## [1.4.4] - 02/18/2025

### Miscellaneous
* Increase maximum event stream message length to 24MB

## [1.4.3] - 02/13/2025

### Fixes
* Fix errors in equality checks for `CaseInsensitiveMap` which affect `Headers` and `ValuesMap` implementations
* fix: correct hash code calculation for case-insensitive map entries
* [#1413](https://github.com/awslabs/aws-sdk-kotlin/issues/1413) Favor `endpointUrl` over endpoint discovery when provided

### Miscellaneous
* Add telemetry provider configuration to `DefaultAwsSigner`

## [1.4.2] - 01/28/2025

### Fixes
* Ignore hop-by-hop headers when signing requests

## [1.4.1] - 01/16/2025

## [1.4.0] - 01/15/2025

### Features
* [#1431](https://github.com/awslabs/aws-sdk-kotlin/issues/1431) ⚠️ **IMPORTANT**: Add `retryStrategy` configuration option for waiters

### Fixes
* [#1321](https://github.com/awslabs/aws-sdk-kotlin/issues/1321) Include more information when retry strategy halts early due to token bucket capacity errors

### Miscellaneous
* ⚠️ **IMPORTANT**: Upgrade to Kotlin 2.1.0

## [1.3.34] - 01/10/2025

## [1.3.33] - 01/10/2025

## [1.3.32] - 01/06/2025

### Fixes
* Fix serialization of CBOR blobs

## [1.3.31] - 12/18/2024

### Features
* [#1473](https://github.com/awslabs/aws-sdk-kotlin/issues/1473) Enhance support for replayable instances of `InputStream`

## [1.3.30] - 12/16/2024

## [1.3.29] - 12/12/2024

## [1.3.28] - 12/03/2024

## [1.3.27] - 12/02/2024

## [1.3.26] - 11/22/2024

### Fixes
* Infer the replayability of `InputStream` using `markSupported()` when setting `isOneShot`

## [1.3.25] - 11/20/2024

## [1.3.23] - 11/14/2024

### Fixes
* Fix application of `:content-type` for event stream inputs in the `smithy.protocols#rpcv2Cbor` protocol

## [1.3.22] - 11/14/2024

## [1.3.21] - 11/13/2024

## [1.3.20] - 11/07/2024

## [1.3.19] - 11/05/2024

## [1.3.18] - 10/31/2024

### Fixes
* [#1214](https://github.com/awslabs/aws-sdk-kotlin/issues/1214) Add support for connection idle monitoring for OkHttp via the engine config parameter `connectionIdlePollingInterval`. Monitoring is disabled by default to match previous behavior. This monitoring will switch to enabled by default in an upcoming minor version release.

### Miscellaneous
* Add `Accept` header to all RpcV2Cbor requests
* Correct documentation for `ByteStream.writeToOutputStream`, add `ByteStream.appendToOutputStream`

## [1.3.17] - 10/16/2024

### Miscellaneous
* Upgrade to Kotlin 2.0.21

## [1.3.16] - 10/10/2024

## [1.3.15] - 10/08/2024

### Miscellaneous
* Upgrade to Smithy 1.51.0

## [1.3.14] - 09/27/2024

### Fixes
* Fix paginator generator `List<*>` & `Map.Entry<String, *>` nullability

## [1.3.13] - 09/26/2024

### Features
* Add support for [smoke tests](https://smithy.io/2.0/additional-specs/smoke-tests.html)

## [1.3.12] - 09/18/2024

## [1.3.11] - 09/18/2024

### Miscellaneous
* Upgrade to kotlinx.coroutines 1.9.0

## [1.3.10] - 09/16/2024

## [1.3.9] - 09/13/2024

### Features
* Add OkHttp4Engine, an HTTP engine which uses okhttp3:4.x

## [1.3.8] - 08/29/2024

### Fixes
* [#1126](https://github.com/smithy-lang/smithy-kotlin/issues/1126) Correct deserialization of nested map/list types in unions

## [1.3.7] - 08/26/2024

## [1.3.6] - 08/23/2024

### Fixes
* Correctly mark more CRT exceptions as retriable

## [1.3.5] - 08/16/2024

### Fixes
* [#1326](https://github.com/awslabs/aws-sdk-kotlin/issues/1326) Add missing support for pagination which terminates by repeating the token (instead of returning no token)

## [1.3.4] - 08/12/2024

### Features
* [#1087](https://github.com/smithy-lang/smithy-kotlin/issues/1087) Introduce new Micrometer telemetry provider. **Note**: This new provider (like the rest of the telemetry system) is marked `@ExperimentalApi` and could see backwards-incompatible API changes in future releases.
* Add new `ISO_8601_FULL` timestamp format for untruncated precision

### Fixes
* [#1125](https://github.com/smithy-lang/smithy-kotlin/issues/1125) Correctly deserialize string-based enums in XML protocols

## [1.3.3] - 08/07/2024

### Miscellaneous
* Upgrade to Kotlin 2.0.10

## [1.3.2] - 08/02/2024

### Fixes
* Close HttpStreams in CrtHttpEngine after call completion

## [1.3.1] - 07/26/2024

## [1.3.0] - 07/25/2024

### Miscellaneous
* ⚠️ **IMPORTANT**: Upgrade to Kotlin 2.0.0

## [1.2.18] - 07/23/2024

## [1.2.17] - 07/18/2024

### Features
* Add support for string arrays in rules engine parameters
* Add support for operationContextParams trait

## [1.2.16] - 07/15/2024

### Fixes
* Correctly redact sensitive data in lists and maps

## [1.2.15] - 07/12/2024

### Features
* [#1352](https://github.com/awslabs/aws-sdk-kotlin/issues/1352) Add new Kotlin/JVM methods for converting `InputStream` to `ByteStream` and for writing `ByteStream` to `OutputStream`

## [1.2.14] - 07/12/2024

### Features
* [#843](https://github.com/smithy-lang/smithy-kotlin/issues/843) Add support for prioritized protocol resolution
* [#1302](https://github.com/awslabs/aws-sdk-kotlin/issues/1302) Add support for `smithy.protocols#rpcv2Cbor` protocol

## [1.2.13] - 07/10/2024

## [1.2.12] - 07/09/2024

### Miscellaneous
* Upgrade Smithy to version **1.50.0**

## [1.2.11] - 06/28/2024

### Miscellaneous
* Upgrade to aws-crt-kotlin v0.8.6
* Upgrade to ktlint v1.3.0

## [1.2.10] - 06/21/2024

## [1.2.9] - 06/18/2024

## [1.2.8] - 06/17/2024

### Fixes
* [#1330](https://github.com/awslabs/aws-sdk-kotlin/issues/1330) Fix paginators not respecting start key

## [1.2.7] - 06/14/2024

### Miscellaneous
* Upgrade to Smithy 1.49.0

## [1.2.6] - 06/05/2024

### Fixes
* [#1098](https://github.com/smithy-lang/smithy-kotlin/issues/1098) Silently ignore empty/blank proxy host values from environment variables or system properties instead of throwing exceptions

## [1.2.5] - 05/28/2024

### Fixes
* [#1314](https://github.com/awslabs/aws-sdk-kotlin/issues/1314) Fix serialization of URI-bound request parameters which are enums

## [1.2.4] - 05/16/2024

### Fixes
* [#1092](https://github.com/smithy-lang/smithy-kotlin/issues/1092) Respect `*` wildcard in `http.nonProxyHosts` when used as prefix or suffix

## [1.2.3] - 05/10/2024

## [1.2.2] - 04/30/2024

### Features
* Provide new abstract versions of telemetry classes to simplify the creation of custom telemetry providers

### Fixes
* [#1293](https://github.com/awslabs/aws-sdk-kotlin/issues/1293) Gracefully degrade in clock skew interceptor when receiving a `Date` header value with a malformed date
* [#1081](https://github.com/smithy-lang/smithy-kotlin/issues/1081) Support `http.nonProxyHosts` JVM system property

## [1.2.1] - 04/27/2024

## [1.2.0] - 04/25/2024

### Fixes
* [#1211](https://github.com/awslabs/aws-sdk-kotlin/issues/1211) ⚠️ **IMPORTANT**: Add config finalization to service clients via new abstract factory class; apply clock skew interceptor to clients created via `invoke`

### Miscellaneous
* ⚠️ **IMPORTANT**: Upgrade to latest versions of OkHttp, Okio, Kotlin

## [1.1.5] - 04/19/2024

### Fixes
* Correctly handle error correction of int enums
* Correctly codegen paginators for items in sparse lists

## [1.1.4] - 04/17/2024

### Features
* [#428](https://github.com/smithy-lang/smithy-kotlin/issues/428) ⚠️ **IMPORTANT**: Add new @SdkDsl DSL marker to all generated structure builders, clarifying DSL scopes when building complex types. See the [**Scope control applied to DSL builders** breaking change announcement](https://github.com/awslabs/aws-sdk-kotlin/discussions/1280) for more details.

### Fixes
* [#900](https://github.com/awslabs/aws-sdk-kotlin/issues/900) Correctly generate waiters and paginators for resource operations
* [#1281](https://github.com/awslabs/aws-sdk-kotlin/issues/1281) Lazily resolve proxy environment variables
* [#1061](https://github.com/smithy-lang/smithy-kotlin/issues/1061) Correctly handle async cancellation of call context in OkHttp engine

## [1.1.3] - 04/02/2024

### Fixes
* Fix not generating waiters and paginators for operations that come from resources

### Miscellaneous
* Decrease generated client artifact sizes by reducing the number of suspension points for operations and inlining commonly used HTTP builders

## [1.1.1] - 03/19/2024

## [1.1.0] - 03/18/2024

### Fixes
* [#1045](https://github.com/smithy-lang/smithy-kotlin/issues/1045) ⚠️ **IMPORTANT**: Fix codegen for map shapes which use string enums as map keys. See the [**Map key changes** breaking change announcement](https://github.com/awslabs/aws-sdk-kotlin/discussions/1258) for more details
* [#1041](https://github.com/smithy-lang/smithy-kotlin/issues/1041) ⚠️ **IMPORTANT**: Disable [OkHttp's transparent response decompression](https://square.github.io/okhttp/features/calls/#rewriting-requests) by manually specifying `Accept-Encoding: identity` in requests. See the [**Disabling automatic response decompression** breaking change announcement](https://github.com/awslabs/aws-sdk-kotlin/discussions/1259) for more details.

## [1.0.20] - 03/15/2024

### Miscellaneous
* Remove "Content-Length" header for requests made with `aws-chunked` encoding

## [1.0.19] - 03/14/2024

### Miscellaneous
* Relocate AWS protocol codegen support from `aws-sdk-kotlin`

## [1.0.18] - 03/11/2024

### Miscellaneous
* Bump smithy version to 1.45.0

## [1.0.17] - 03/07/2024

### Features
* [#1212](https://github.com/awslabs/aws-sdk-kotlin/issues/1212) Add error metadata to ServiceException messages when a service-provided message isn't available
* [#1212](https://github.com/awslabs/aws-sdk-kotlin/issues/1212) Add request IDs to exception messages where available

## [1.0.16] - 02/28/2024

### Features
* Add support for S3 Express One Zone

### Fixes
* [#1220](https://github.com/awslabs/aws-sdk-kotlin/issues/1220) Refactor XML deserialization to handle flat collections

### Miscellaneous
* Refactor exception codegen to delegate message field to exception base class

## [1.0.15] - 02/19/2024

### Features
* Add `EnableAwsChunked` signing attribute

### Fixes
* Fix LogMode unintentionally enabling *WithBody modes

## [1.0.14] - 02/15/2024

### Fixes
* Fix `LogRequestWithBody` and `LogResponseWithBody` imply `LogRequest` and `LogResponse` respectively
* [#1198](https://github.com/awslabs/aws-sdk-kotlin/issues/1198) Fix `PutObject` request when `LogMode` is set to `LogRequestWithBody`

## [1.0.13] - 02/07/2024

### Fixes
* [#1031](https://github.com/smithy-lang/smithy-kotlin/issues/1031) Correctly parse URLs which contain the `@` symbol in the path and/or fragment (but not in the userinfo)

## [1.0.12] - 01/31/2024

### Fixes
* Correctly serialize maps which use the `Document` type as a value

## [1.0.11] - 01/24/2024

### Fixes
* Ensure attributes are passed to credentials providers during resolution

## [1.0.10] - 01/17/2024

## [1.0.9] - 01/12/2024

### Fixes
* [#1177](https://github.com/awslabs/aws-sdk-kotlin/issues/1177) Correctly include custom ports in signing/presigning

## [1.0.8] - 01/09/2024

### Fixes
* [#1173](https://github.com/awslabs/aws-sdk-kotlin/issues/1173) Correctly apply resolved endpoint to presigned requests

## [1.0.7] - 01/02/2024

### Features
* Support non-ASCII header values in the default HTTP engine

### Miscellaneous
* Bump smithy version to 1.42.0

## [1.0.6] - 12/20/2023

### Features
* Generate KDoc samples from modeled examples
* [#955](https://github.com/smithy-lang/smithy-kotlin/issues/955) Added support for [request compression](https://smithy.io/2.0/spec/behavior-traits.html#requestcompression-trait)

## [1.0.5] - 12/19/2023

### Miscellaneous
* Disable search and address accessibility violations in documentation

## [1.0.4] - 12/14/2023

### Miscellaneous
* Refactor codegen to move non AWS specific support into core

## [1.0.3] - 12/08/2023

### Fixes
* [#1008](https://github.com/awslabs/smtihy-kotlin/issues/1008) Correctly sign special characters (e.g., "@") in URL paths

## [1.0.2] - 12/07/2023

### Features
* Add a convenience function for creating `CachedCredentialsProvider`

## [1.0.1] - 11/26/2023

## [1.0.0] - 11/26/2023

### Miscellaneous
* Mark runtime as stable

## [0.30.0] - 11/22/2023

### Features
* BREAKING: Overhaul URL APIs to clarify content encoding, when data is in which state, and to reduce the number of times data is encoded/decoded

## [0.29.0] - 11/17/2023

### Features
* Add support for modeling defaults on BlobShapes, DocumentShapes, and TimestampShapes

### Miscellaneous
* **BREAKING**: make `Credentials` an interface
* Upgrade dependencies to their latest versions, notably Kotlin 1.9.20

## [0.28.2] - 11/14/2023

### Features
* Enable resolving auth schemes via endpoint resolution

### Miscellaneous
* Separate codegen project versioning

## [0.28.1] - 11/01/2023

### Fixes
* Retry a better set of CRT HTTP exceptions

## [0.28.0] - 10/25/2023

### Features
* Refactor codegen to support treating `@required` members as non-nullable.
* Detect and automatically correct clock skew to prevent signing errors
* Publish a BOM and a Version Catalog

### Fixes
* [#1077](https://github.com/awslabs/aws-sdk-kotlin/issues/1077) Prevent NoSuchMethodError when a slf4j1 logger is used with a slf4j2 classpath
* Treat all IO errors in OkHttp & CRT engines as retryable (e.g., socket errors, DNS lookup failures, etc.)
* Do not log intermediate signature calculations without explicit opt-in via `LogMode.LogSigning`.

### Miscellaneous
* **BREAKING**: refactor CaseUtils to better deal with plurals and other edge cases.
* Upgrade aws-crt-kotlin to latest version
* **BREAKING**: Remove `smithy.client.request.size`, `smithy.client.response.size`, `smithy.client.retries` metrics. Rename all `smithy.client.*` metrics to `smithy.client.call.*`.
* Upgrade Dokka to 1.9.0
* Expose immutable `SpanContext` on `TraceSpan`
* Upgrade Kotlin to 1.9.10
* Add skeleton implementation of a second KMP target

## [0.27.6] - 10/06/2023

### Fixes
* Fix codegen of services with no operations

### Miscellaneous
* Relocate `TlsVersion` to the `net` package.
* Refactor codegen to place serialization and deserialization code into the `serde` package rather than the `transform` package.
* Make `ByteArrayContent` and friends `internal` and force consumers to go through companion object convenience functions.

## [0.27.5] - 09/28/2023

### Features
* Generate paginators and waiters with a default parameter when input shape has all optional members
* Generate client side error correction for @required members

### Fixes
* [#993](https://github.com/awslabs/aws-sdk-kotlin/issues/993) Provide SLF4J 1.x compatible fallback implementation

### Miscellaneous
* Generate internal-only clients with `internal` visibility
* Upgrade aws-crt-kotlin to 0.7.2

## [0.27.4] - 09/15/2023

### Miscellaneous
* bump aws-crt-kotlin to 0.7.1

## [0.27.3] - 09/08/2023

### Features
* [#612](https://github.com/awslabs/aws-sdk-kotlin/issues/612) Add conversions to and from `Flow<ByteArray>` and `ByteStream`
* [#617](https://github.com/awslabs/aws-sdk-kotlin/issues/617) Add conversion to InputStream from ByteStream

### Miscellaneous
* Expose SDK ID in service companion object section writer.

## [0.27.1] - 08/31/2023

### Fixes
* Correctly codegen defaults for enum shapes

## [0.27.0] - 08/31/2023

### Miscellaneous
* **BREAKING**: Refactor HttpCall and HttpResponse to not be data classes and make the call context more explicit

## [0.26.0] - 08/24/2023

### Fixes
* [#1029](https://github.com/awslabs/aws-sdk-kotlin/issues/1029) Set X-Amz-Content-Sha256 header for unsigned payload and event stream operations by default

### Miscellaneous
* **BREAKING**: prefix generated endpoint and auth scheme providers and cleanup auth scheme APIs
* Remove ClientOption and associated Builder

## [0.25.1] - 08/17/2023

### Fixes
* [#1016](https://github.com/awslabs/aws-sdk-kotlin/issues/1016) Stop serializing default values for `@clientOptional` members
* [#1014](https://github.com/awslabs/aws-sdk-kotlin/issues/1014) Correctly validate response length for empty bodies and byte array bodies

## [0.25.0] - 08/10/2023

### Features
* [#1001](https://github.com/awslabs/aws-sdk-kotlin/issues/1001) Make CredentialsProviderChain accept list of CredentialProviders

### Miscellaneous
* Upgrade kotlinx.coroutines to 1.7.3
* [#968](https://github.com/awslabs/aws-sdk-kotlin/issues/968) Tweak metrics to better support service-level benchmarks
* Upgrade Kotlin to 1.8.22

## [0.24.0] - 07/27/2023

### Features
* [#745](https://github.com/awslabs/aws-sdk-kotlin/issues/745) Add a response length validation interceptor

### Fixes
* [#880](https://github.com/smithy-lang/smithy-kotlin/issues/880) Enforce `maxConnections` for CRT HTTP engine

### Miscellaneous
* **BREAKING**: Remove `maxConnections` from generic HTTP engine config since it can't be enforced for OkHttp.

## [0.23.0] - 07/20/2023

### Features
* Add experimental support for OpenTelemetry based telemetry provider
* [#146](https://github.com/smithy-lang/smithy-kotlin/issues/146) Enable endpoint discovery
* [#898](https://github.com/smithy-lang/smithy-kotlin/issues/898) BREAKING: introduce `maxConcurrency` HTTP engine setting and rename OkHttp specific `maxConnectionsPerHost` to `maxConcurrencyPerHost`.

### Fixes
* [#905](https://github.com/awslabs/aws-sdk-kotlin/issues/905) Retry connection reset errors in OkHttp engine
* [#888](https://github.com/smithy-lang/smithy-kotlin/issues/888) Correct URL encoding in endpoint resolution

### Miscellaneous
* **BREAKING**: Refactor observability API and configuration. See the [discussion](https://github.com/awslabs/aws-sdk-kotlin/discussions/981) post from the AWS SDK for Kotlin for more information.
* [#947](https://github.com/awslabs/aws-sdk-kotlin/issues/947) Remove or lower visibility on several internal-only APIs

## [0.22.1] - 07/06/2023

### Fixes
* [#962](https://github.com/awslabs/aws-sdk-kotlin/issues/962) Properly deserialize XML flat maps

## [0.22.0] - 06/29/2023

### Features
* [#213](https://github.com/smithy-lang/smithy-kotlin/issues/213) Add support for `BigInteger` and `BigDecimal` in Smithy models
* [#701](https://github.com/awslabs/aws-sdk-kotlin/issues/701) **Breaking**: Simplify mechanisms for setting/updating retry strategies in client config. See [this discussion post](https://github.com/awslabs/aws-sdk-kotlin/discussions/964) for more details.
* [#701](https://github.com/awslabs/aws-sdk-kotlin/issues/701) Add adaptive retry mode

### Fixes
* Fix modeled/implied default values for byte and short types

## [0.21.3] - 06/19/2023

### Features
* [#718](https://github.com/smithy-lang/smithy-kotlin/issues/718) Support Smithy default trait

### Fixes
* [#867](https://github.com/smithy-lang/smithy-kotlin/issues/867) Add fully qualified name hint for collection types
* [#828](https://github.com/smithy-lang/smithy-kotlin/issues/828) Use correct precedence order for determining restJson error codes

## [0.21.2] - 06/08/2023

### Fixes
* [#938](https://github.com/awslabs/aws-sdk-kotlin/issues/938) Allow non-HTTPS URLs in presigning

## [0.21.1] - 06/01/2023

### Fixes
* Allow empty I/O content

### Miscellaneous
* Support non-standard pagination termination

## [0.21.0] - 05/25/2023

### Features
* [#755](https://github.com/smithy-lang/smithy-kotlin/issues/755) **Breaking**: Refresh presigning APIs to simplify usage and add new capabilities. See [this discussion post](https://github.com/awslabs/aws-sdk-kotlin/discussions/925) for more information.

## [0.20.0] - 05/18/2023

### Features
* **Breaking**: Make HTTP engines configurable in client config during initialization and during `withCopy`. See [this discussion post](https://github.com/awslabs/aws-sdk-kotlin/discussions/919) for more information.

## [0.19.0] - 05/12/2023

### Features
* Add support for bearer token auth schemes
* Add support for writing a file via PlatformProvider

### Fixes
* Fix usage of precalculated checksum values

### Miscellaneous
* Refactor CredentialsProviderChain into generic/re-usable IdentityProviderChain

## [0.18.0] - 05/04/2023

### Features
* [#661](https://github.com/smithy-lang/smithy-kotlin/issues/661) **Breaking**: Add HTTP engine configuration for minimum TLS version. See the [BREAKING: Streamlined TLS configuration](https://github.com/awslabs/aws-sdk-kotlin/discussions/909) discussion post for more details.
* BREAKING: rename SdkLogMode to LogMode
* [#432](https://github.com/awslabs/aws-sdk-kotlin/issues/432) Enable resolving LogMode from environment

### Fixes
* Fix incorrect waiter codegen due to dropped projection scope
* Fix broken shape cursor when generating acceptor subfield projections.

## [0.17.4] - 04/27/2023

### Fixes
* [#892](https://github.com/awslabs/aws-sdk-kotlin/issues/892) Fix broken enum-based waiters.
* Fix okhttp streaming body failing to retry

### Miscellaneous
* Refactor environment settings and retry modes out of aws-sdk-kotlin

## [0.17.3] - 04/20/2023
This release is identical to 
[0.17.2](https://github.com/smithy-lang/smithy-kotlin/blob/main/CHANGELOG.md#0172---04202023).

## [0.17.2] - 04/20/2023

### Features
* Add support for retrying transient HTTP errors. `RetryErrorType.Timeout` was renamed to `RetryErrorType.Transient`.
* Enhance exceptions thrown during proxy config parsing
* Add support for H2_PRIOR_KNOWLEDGE (HTTP2 without TLS)

### Miscellaneous
* Refactor endpoint resolution to be explicit in SdkOperationExecution and change order to match SRA.

## [0.17.1] - 04/13/2023

### Fixes
* Only take contentLength if it's >= 0 in CRT HTTP engine

## [0.17.0] - 04/13/2023

### Fixes
* [#818](https://github.com/smithy-lang/smithy-kotlin/issues/818) Allow requests with zero content length in the CRT HTTP engine

### Miscellaneous
* **BREAKING**: Refactor identity and authentication APIs

## [0.16.6] - 04/06/2023

### Features
* [#752](https://github.com/smithy-lang/smithy-kotlin/issues/752) Add intEnum support.

## [0.16.5] - 03/30/2023

### Features
* Add code support for awsQuery-compatible error responses.

### Miscellaneous
* Add clarifying documentation for `endpointProvider` in client config.

## [0.16.4] - 03/16/2023

### Fixes
* [#868](https://github.com/awslabs/aws-sdk-kotlin/issues/868) Fix a bug in presigned URL generation when using a ServicePresignConfig object

## [0.16.3] - 03/09/2023

### Features
* Add configurable reader-friendly name to generated SDK clients.

## [0.16.1] - 03/02/2023

### Fixes
* [#862](https://github.com/awslabs/aws-sdk-kotlin/issues/862) Skip signing the `Expect` header in SigV4

## [0.16.0] - 02/23/2023

### Fixes
* [#805](https://github.com/smithy-lang/smithy-kotlin/issues/805) Fix a bug where system time jumps could cause unexpected retry behavior

### Miscellaneous
* Refactor: move `EndpointProvider` out of http package into `aws.smithy.kotlin.runtime.client.endpoints`
* Refactor: relocate `CachedCredentialsProvider` and `CredentialsProviderChain` from `aws-sdk-kotlin`
* Refactor: move `Document` type to `aws.smithy.kotlin.runtime.content` package

## [0.15.3] - 02/16/2023

### Features
* [#839](https://github.com/awslabs/aws-sdk-kotlin/issues/839) Add an interceptor for adding `Expect: 100-continue` headers to HTTP requests

### Miscellaneous
* Upgrade to Kotlin 1.8.10

## [0.15.2] - 02/09/2023

### Features
* Add readFully extension method to SdkSource
* Add additional tracing events for connections in CRT engines
* Add new `maxConnectionsPerHost` configuration setting for OkHttp engines
* Add configuration for retry policy on clients

### Fixes
* Stop logging "null" when exceptions are not present in trace events
* Correctly apply `maxConnections` configuration setting to OkHttp engines

### Miscellaneous
* Refactor: break out service client runtime components into own module
* Refactor: split client side HTTP abstractions into new module. Move Url into core

## [0.15.1] - 02/02/2023

### Features
* [#446](https://github.com/smithy-lang/smithy-kotlin/issues/446) Implement flexible checksums customization
* Add support for unsigned `aws-chunked` requests

### Miscellaneous
* Refactor: collapse io, hashing, and util modules into runtime-core module

## [0.15.0] - 01/27/2023

### Features
* Allow config override for one or more operations with an existing service client.

### Fixes
* [#781](https://github.com/smithy-lang/smithy-kotlin/issues/781) Lazily open random access files to prevent exhausting file handles in highly concurrent scenarios
* [#784](https://github.com/smithy-lang/smithy-kotlin/issues/784) Include exceptions in logging from trace probes

### Miscellaneous
* Upgrade dependencies
* **Breaking** Remove `Closeable` supertype from `HttpClientEngine` interface. See [this discussion post](https://github.com/awslabs/aws-sdk-kotlin/discussions/818) for more information.
* Upgrade Kotlin version to 1.8.0
* Refactor the way service client configuration is generated

## [0.14.3] - 01/12/2023

### Features
* [#122](https://github.com/smithy-lang/smithy-kotlin/issues/122) Add capability to intercept SDK operations
* [#745](https://github.com/smithy-lang/smithy-kotlin/issues/745) Add KMP DNS resolver

### Miscellaneous
* Add design document for per-op config.

## [0.14.2] - 12/22/2022

### Fixes
* (**runtime**) Fix incorrect CRC32c output when trying to hash more than 7 bytes

### Miscellaneous
* Move test utilities out of **smithy-kotlin-codegen** package into new **smithy-kotlin-codegen-testutils** package. This eliminates the need for the codegen package to declare runtime dependencies on JUnit and other test packages.

## [0.14.1] - 12/15/2022

### Features
* Add HashingSource and HashingSink
* Use `aws-chunked` content encoding for streaming requests

### Fixes
* [#759](https://github.com/awslabs/aws-sdk-kotlin/issues/759) Allow root trace spans to inherit their parent from current context
* [#763](https://github.com/smithy-lang/smithy-kotlin/issues/763) Respect @sensitive trait when applied to container shape
* [#759](https://github.com/smithy-lang/smithy-kotlin/issues/759) Fix `aws-chunked` requests in the CRT HTTP engine

## [0.14.0] - 12/01/2022

### Miscellaneous
* **BREAKING** Refactor SDK I/O types. See [this discussion post](https://github.com/awslabs/aws-sdk-kotlin/discussions/768) for more information

## [0.13.1] - 11/23/2022

### Fixes
* Fix deserialization error for shapes with lists of document types

## [0.13.0] - 11/22/2022

### Features
* **BREAKING** Implement codegen and update runtime for smithy-modeled endpoint resolution.
* [#677](https://github.com/smithy-lang/smithy-kotlin/issues/677) Add a new tracing framework for centralized handling of log messages and metric events and providing easy integration points for connecting to downstream tracing systems (e.g., kotlin-logging)
* [#747](https://github.com/awslabs/aws-sdk-kotlin/issues/747) Add aws-chunked content encoding
* Implement common-Kotlin URL parsing and IPv4/v6 address validation.

### Fixes
* Remove erroneous `@InternalApi` marker on CRT HTTP engine configuration class

### Miscellaneous
* Allow using maven local for to test Smithy changes

## [0.12.13] - 11/15/2022

### Fixes
* [#753](https://github.com/awslabs/aws-sdk-kotlin/issues/753) Fix Android crash when OkHttp response body coroutine throws an exception

## [0.12.12] - 11/10/2022

### Fixes
* Require values for HTTP query- and queryParams-bound parameters

## [0.12.11] - 11/03/2022

### Features
*  Add CRC32C hashing algorithm

### Fixes
* [#733](https://github.com/awslabs/aws-sdk-kotlin/issues/733) Fix OkHttp engine crashing on Android when coroutine is cancelled while uploading request body
* Correct formurl serialization of empty lists

## [0.12.10] - 10/27/2022

### Features
* add `MIN` and `MAX` accessors for the Instant type
*  Add order parameter to ClientConfigProperty to be used for ordering configuration dependencies

### Fixes
* [#733](https://github.com/awslabs/aws-sdk-kotlin/issues/733) Fix OkHttp engine crashing on Android when coroutine is cancelled while uploading request body

## [0.12.9] - 10/13/2022

### Fixes
* [#715](https://github.com/awslabs/aws-sdk-kotlin/issues/715) Enable intra-repo links in API ref docs
* [#714](https://github.com/smithy-lang/smithy-kotlin/issues/714) Properly parse timestamps when format override is applied to target shapes

## [0.12.8] - 10/03/2022

### Fixes
* Fix inconsistent nullability semantics when generating struct members.

## [0.12.7] - 09/29/2022

### Features
* [#486](https://github.com/awslabs/aws-sdk-kotlin/issues/486) Enable configurability of the retry strategy through environment variables, system properties, and AWS profiles.

### Fixes
* Switch to a safer check to determine if all bytes have been read from an HTTP body
* [#704](https://github.com/awslabs/aws-sdk-kotlin/issues/704) Disable throwing CancellationException in OkHttp engine's transferBody method

### Miscellaneous
* Update/clarify changelog and commit instructions in the Contributing Guidelines

## [0.12.6] - 09/19/2022

### Features
* Add support for full duplex HTTP exchanges

### Fixes
* Fix occasional stream leak due to race condition in CRT engine
* [#678](https://github.com/smithy-lang/smithy-kotlin/issues/678) Fix the calculation of file lengths on `ByteStream`s from `Path`s
* Properly check if a member can be nullable

### Miscellaneous
* Provide an explicit scope for request bound work

## [0.12.5] - 08/18/2022

### Fixes
* [#55](https://github.com/awslabs/aws-crt-kotlin/issues/55) Upgrade aws-crt-kotlin dependency to fix Mac dlopen issue
* [#601](https://github.com/awslabs/aws-sdk-kotlin/issues/601) Remove incorrect `.` at end of license identifier header in source files.

### Documentation
* [#683](https://github.com/awslabs/aws-sdk-kotlin/issues/683) Enhance **CONTRIBUTING.md** with additional details about required PR checks and how to run them locally

### Miscellaneous
* Upgrade Smithy to 1.23.0, upgrade Smithy Gradle to 0.6.0
* Upgrade ktlint to 0.46.1.
* Fix ktlint issues and enable ktlint to run on all pull requests (even from forked repos)

## [0.12.4] - 08/11/2022

### Miscellaneous
* Upgrade Kotlin version to 1.7.10
* Bump CRT version.

## [0.12.2] - 08/04/2022

### Fixes
* [#665](https://github.com/awslabs/aws-sdk-kotlin/issues/665) Parse timestamps correctly when they are written in exponential notation (e.g., `1.924390954E9`)

## [0.12.1] - 07/21/2022

### Miscellaneous
* Enable [Explicit API mode](https://github.com/Kotlin/KEEP/blob/master/proposals/explicit-api-mode.md)

## [0.12.0] - 07/14/2022

### Fixes
* **Breaking**: Generate `List<T>` members for all collection types. (Previously, `Set<T>` would be generated for lists decorated with `@uniqueItems`.)
* **Breaking**: Move DSL overloads on generated clients to extension methods

## [0.11.2] - 07/08/2022

### Features
* Add support for NOT, OR, and AND JMESPath expressions in waiters
* [#123](https://github.com/smithy-lang/smithy-kotlin/issues/123) Add support for smithy Document type.

### Miscellaneous
* [#599](https://github.com/smithy-lang/smithy-kotlin/issues/599) Upgrade Smithy version to 1.22

## [0.11.1] - 07/01/2022

### Features
* Add support for HTTP_REQUEST_EVENT chunked signing

### Miscellaneous
* Upgrade Kotlin to 1.7

## [0.11.0] - 06/23/2022

### Features
* (breaking) Use kotlin nullability to represent null Documents instead of an explicit subclass.
* [#494](https://github.com/smithy-lang/smithy-kotlin/issues/494) Add support for HTTP proxies

### Fixes
* [#638](https://github.com/awslabs/aws-sdk-kotlin/issues/638) Fix ktor engine representation of empty payload
* [#139](https://github.com/smithy-lang/smithy-kotlin/issues/139) Validate that members bound to URI paths are non-null at object construction

### Miscellaneous
* [#629](https://github.com/smithy-lang/smithy-kotlin/issues/629) Refactor to bind directly to okhttp and remove ktor as a middleman

## [0.10.2] - 06/09/2022

### Fixes
* [#619](https://github.com/awslabs/aws-sdk-kotlin/issues/619) Fix bugs with signing for query parameters containing '+' and '%'
* [#657](https://github.com/smithy-lang/smithy-kotlin/issues/657) Fix bug in URI encoding during signing when dealing with special characters like '<', '>', and '/'

## [0.10.1] - 06/02/2022

### Features
* [#617](https://github.com/smithy-lang/smithy-kotlin/issues/617) Add a new non-CRT SigV4 signer and use it as the default. This removes the CRT as a hard dependency for using the SDK (although the CRT signer can still be used via explicit configuration on client creation).

### Fixes
* [#473](https://github.com/awslabs/aws-sdk-kotlin/issues/473) Upgrade aws-crt-kotlin to latest

## [0.10.0] - 05/24/2022

### Features
* add additional trace logging to default HTTP client engine
* [#460](https://github.com/awslabs/aws-sdk-kotlin/issues/460) Enhance generic codegen to be more KMP-friendly

### Fixes
* [#480](https://github.com/awslabs/aws-sdk-kotlin/issues/480) Upgrade to ktor-2.x

### Miscellaneous
* upgrade kotlin to 1.6.21 and other deps to latest

## [0.9.2] - 05/19/2022

### Features
* [#129](https://github.com/smithy-lang/smithy-kotlin/issues/129) Allow omission of input in service method calls where no parameters are required.

### Fixes
* Handle invalid (empty) description term headers when generating documentation.
* Don't escape markdown within preformat blocks in documentation.

## [0.9.1] - 05/13/2022

### Features
* [#393](https://github.com/awslabs/aws-sdk-kotlin/issues/393) Add convenience getters for union members
* [#530](https://github.com/awslabs/aws-sdk-kotlin/issues/530) Add partial-file ByteStream support.

### Fixes
* [#136](https://github.com/smithy-lang/smithy-kotlin/issues/136) Convert HTML to Markdown for improved Dokka compatibility.

### Miscellaneous
* [#575](https://github.com/awslabs/aws-sdk-kotlin/issues/575) Add support for getting all env vars and system properties (i.e., not just by a single key)
* Expose Byte.percentEncodeTo for downstream recursion detection.

## [0.9.0] - 04/29/2022

### Miscellaneous
* Refactor hashing functions into new subproject

## [0.8.5] - 04/21/2022

### Fixes
* set Content-Type header on empty bodies with Ktor if canonical request includes it [#630](https://github.com/smithy-lang/smithy-kotlin/pull/630)
* coroutine leak in ktor engine [#628](https://github.com/smithy-lang/smithy-kotlin/pull/628)

## [0.8.4] - 04/21/2022

NOTE: Do not use. No difference from 0.8.3

## [0.8.3] - 04/14/2022

### Fixes
* only set Content-Type when body is non-empty [#619](https://github.com/smithy-lang/smithy-kotlin/pull/619)

## [0.8.2] - 04/07/2022

### Fixes
* remove maxTime from StandardRetryStrategy [#624](https://github.com/smithy-lang/smithy-kotlin/pull/624)
* readAvailable fallback behavior [#620](https://github.com/smithy-lang/smithy-kotlin/pull/620)

## [0.8.1] - 03/31/2022

### New features
* implement KMP XML serde and remove XmlPull dependency [#615](https://github.com/smithy-lang/smithy-kotlin/pull/615)

### Fixes
* respect hostname immutability in endpoints to disable host prefixing [#612](https://github.com/smithy-lang/smithy-kotlin/pull/612)

## [0.8.0] - 03/24/2022

### Breaking changes
* introduce opaque KMP default HTTP client engine [#606](https://github.com/smithy-lang/smithy-kotlin/pull/606)

### New features
* bootstrap event streams [#597](https://github.com/smithy-lang/smithy-kotlin/pull/597)

### Fixes
* temporarily handle httpchecksum trait the same as httpchecksumrequired [#608](https://github.com/smithy-lang/smithy-kotlin/pull/608)

### Miscellaneous
* add convenience function for decoding URL components [#607](https://github.com/smithy-lang/smithy-kotlin/pull/607)
* fix pagination design docs [#600](https://github.com/smithy-lang/smithy-kotlin/pull/600)

## [0.7.8] - 02/17/2022

### New features
* add DSL overloads to paginator methods [#591](https://github.com/smithy-lang/smithy-kotlin/pull/591)

### Fixes
* ignore redirect statuses in Ktor engine [#590](https://github.com/smithy-lang/smithy-kotlin/pull/590)
* handle stream response exceptions properly in Ktor engine [#589](https://github.com/smithy-lang/smithy-kotlin/pull/589)

### Miscellaneous
* coroutine version bump to 1.6.0 and Duration stabilization [#580](https://github.com/smithy-lang/smithy-kotlin/pull/580)
* dokka upgrade [#588](https://github.com/smithy-lang/smithy-kotlin/pull/588)
* upgrade smithy to 1.17.0 [#587](https://github.com/smithy-lang/smithy-kotlin/pull/587)

## [0.7.7] - 02/04/2022

### New features
* implement waiters codegen [#584](https://github.com/smithy-lang/smithy-kotlin/pull/584)
* Kotlin MP gradle file generation [#577](https://github.com/smithy-lang/smithy-kotlin/pull/577)
* allow custom rendering of config properties [#568](https://github.com/smithy-lang/smithy-kotlin/pull/568)

### Miscellaneous
* event stream design [#576](https://github.com/smithy-lang/smithy-kotlin/pull/576)

## [0.7.6] - 01/13/2022

### New features
* Paginator codegen using Kotlin Flow [#557](https://github.com/smithy-lang/smithy-kotlin/pull/557)
* allow nullable LazyAsyncValue; add test utils for constructing http traffic from JSON [#561](https://github.com/smithy-lang/smithy-kotlin/pull/561)

### Fixes
* paginator generation for models that specify non-string cursor [#566](https://github.com/smithy-lang/smithy-kotlin/pull/566)
* Fix smithy sdk no default client [#564](https://github.com/smithy-lang/smithy-kotlin/pull/564)

## [0.7.5] - 01/06/2022

### New features
* upgrade to Kotlin 1.6.10 [#551](https://github.com/smithy-lang/smithy-kotlin/pull/551)
* allow query params to be set from resolved endpoints [#554](https://github.com/smithy-lang/smithy-kotlin/pull/554)
* sha1 hash; expose json utils [#548](https://github.com/smithy-lang/smithy-kotlin/pull/548)

### Fixes
* only retry client errors if metadata allows [#560](https://github.com/smithy-lang/smithy-kotlin/pull/560)

## [0.7.4-beta] - 12/09/2021

**WARNING: Beta releases may contain bugs and no guarantee is made about API stability. They are not recommended for production use!**

### New features
* add call logging at DEBUG level [#547](https://github.com/smithy-lang/smithy-kotlin/pull/547)

## [0.7.3-beta] - 12/01/2021

**WARNING: Beta releases may contain bugs and no guarantee is made about API stability. They are not recommended for production use!**


## [0.7.2-alpha] - 11/19/2021

**WARNING: Alpha releases may contain bugs and no guarantee is made about API stability. They are not recommended for production use!**

### Fixes
* Fix nested struct dsl builder function codegen [#538](https://github.com/smithy-lang/smithy-kotlin/pull/538)
* remove leaky trace logging from XML serde [#537](https://github.com/smithy-lang/smithy-kotlin/pull/537)
* fix rendering of middleware without configure [#535](https://github.com/smithy-lang/smithy-kotlin/pull/535)

## [0.7.1-alpha] - 11/04/2021

**WARNING: Alpha releases may contain bugs and no guarantee is made about API stability. They are not recommended for production use!**

### New features
* add convenience extension method for detecting if a Shape has the Streaming trait [#512](https://github.com/smithy-lang/smithy-kotlin/pull/512)

### Fixes
* delegate when to set content-type to binding resolver; fix content-length for empty bodies [#525](https://github.com/smithy-lang/smithy-kotlin/pull/525)
* Update regex to handle version segments greater than 9 [#521](https://github.com/smithy-lang/smithy-kotlin/pull/521)

## [0.7.0-alpha] - 10/28/2021

**WARNING: Alpha releases may contain bugs and no guarantee is made about API stability. They are not recommended for production use!**

### New Features

* add endpoint configuration and middleware by default [#507](https://github.com/smithy-lang/smithy-kotlin/pull/507)

## [0.6.0-alpha] - 10/21/2021

**WARNING: Alpha releases may contain bugs and no guarantee is made about API stability. They are not recommended for production use!**

### Fixes
* emulate a real response body more closely to help catch subtle codegen bugs [#505](https://github.com/smithy-lang/smithy-kotlin/pull/505)
* **BREAKING**: overhaul client config property generation [#504](https://github.com/smithy-lang/smithy-kotlin/pull/504)

### Misc
* Bump Kotlin and Dokka versions to latest release [#506](https://github.com/smithy-lang/smithy-kotlin/pull/506)

## [0.5.1-alpha] - 10/14/2021

**WARNING: Alpha releases may contain bugs and no guarantee is made about API stability. They are not recommended for production use!**

### New features

* http client engine config [#493](https://github.com/smithy-lang/smithy-kotlin/pull/493)
* add codegen wrappers for retries [#490](https://github.com/smithy-lang/smithy-kotlin/pull/490)

### Fixes

* remove gson from dependencies [#496](https://github.com/smithy-lang/smithy-kotlin/pull/496)
<|MERGE_RESOLUTION|>--- conflicted
+++ resolved
@@ -1,7 +1,5 @@
 # Changelog
 
-<<<<<<< HEAD
-=======
 ## [1.5.3] - 07/28/2025
 
 ### Features
@@ -28,7 +26,6 @@
 ### Miscellaneous
 * Add telemetry provider configuration to `DefaultAwsSigner`
 
->>>>>>> 2be96f03
 ## [1.4.23] - 07/15/2025
 
 ## [1.4.22] - 07/02/2025
