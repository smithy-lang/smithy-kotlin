--- conflicted
+++ resolved
@@ -1,7 +1,5 @@
 # Changelog
 
-<<<<<<< HEAD
-=======
 ## [1.4.11] - 03/14/2025
 
 ## [1.4.10] - 03/06/2025
@@ -46,7 +44,6 @@
 ### Miscellaneous
 * Add telemetry provider configuration to `DefaultAwsSigner`
 
->>>>>>> 0a29a00a
 ## [1.4.2] - 01/28/2025
 
 ### Fixes
