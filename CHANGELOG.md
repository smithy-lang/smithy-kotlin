--- conflicted
+++ resolved
@@ -1,13 +1,10 @@
 # Changelog
 
-<<<<<<< HEAD
-=======
 ## [1.3.32] - 01/06/2025
 
 ### Fixes
 * Fix serialization of CBOR blobs
 
->>>>>>> d06ee0a6
 ## [1.3.31] - 12/18/2024
 
 ### Features
