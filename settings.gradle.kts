/*
 * Copyright Amazon.com, Inc. or its affiliates. All Rights Reserved.
 * SPDX-License-Identifier: Apache-2.0
 */

pluginManagement {
    repositories {
        mavenLocal()
        mavenCentral()
        gradlePluginPortal()
        maven {
            name = "kotlinRepoTools"
            url = java.net.URI("https://d2gys1nrxnjnyg.cloudfront.net/releases")
            content {
                includeGroupByRegex("""aws\.sdk\.kotlin.*""")
            }
        }
    }
}

dependencyResolutionManagement {
    repositories {
        mavenLocal()
        mavenCentral()
        google()
    }
}

<<<<<<< HEAD
=======
// TODO This is largely shared with aws-sdk-kotlin, consider commonizing
>>>>>>> 286474a1
// Set up a sibling directory aws-crt-kotlin as a composite build, if it exists.
// Allows overrides via local.properties:
// compositeProjects=~/repos/aws-crt-kotlin,/tmp/some/other/thing,../../another/project
val compositeProjectList = try {
    val localProperties = java.util.Properties().also {
        it.load(File(rootProject.projectDir, "local.properties").inputStream())
    }
    val compositeProjects = localProperties.getProperty("compositeProjects") ?: "../aws-crt-kotlin"

    val compositeProjectPaths = compositeProjects.split(",")
        .map { it.replaceFirst("^~".toRegex(), System.getProperty("user.home")) } // expand ~ to user's home directory
        .filter { it.isNotBlank() }
        .map { file(it) }

    compositeProjectPaths.also {
        if (it.isNotEmpty()) {
            println("Adding composite build projects from local.properties: ${compositeProjectPaths.joinToString { it.name }}")
        }
    }
<<<<<<< HEAD
} catch (e: Throwable) {
=======
} catch (_: Throwable) {
>>>>>>> 286474a1
    logger.error("Could not load composite project paths from local.properties")
    listOf(file("../aws-crt-kotlin"))
}

compositeProjectList.forEach {
    if (it.exists()) {
        println("Including build '$it'")
        includeBuild(it)
    } else {
        println("Ignoring invalid build directory '$it'")
    }
}

rootProject.name = "smithy-kotlin"

include(":dokka-smithy")

include(":bom")
include(":runtime")
include(":runtime:auth:aws-credentials")
include(":runtime:auth:aws-signing-common")
include(":runtime:auth:aws-signing-crt")
include(":runtime:auth:aws-signing-default")
include(":runtime:auth:aws-signing-tests")
include(":runtime:auth:http-auth")
include(":runtime:auth:http-auth-api")
include(":runtime:auth:http-auth-aws")
include(":runtime:auth:identity-api")
include(":runtime:crt-util")
include(":runtime:observability:logging-crt")
include(":runtime:observability:logging-slf4j2")
include(":runtime:observability:telemetry-api")
include(":runtime:observability:telemetry-defaults")
include(":runtime:observability:telemetry-provider-otel")
include(":runtime:observability:telemetry-provider-micrometer")
include(":runtime:protocol:aws-protocol-core")
include(":runtime:protocol:aws-event-stream")
include(":runtime:protocol:aws-json-protocols")
include(":runtime:protocol:aws-xml-protocols")
include(":runtime:protocol:smithy-rpcv2-protocols")
include(":runtime:protocol:http")
include(":runtime:protocol:http-client")
include(":runtime:protocol:http-client-engines:http-client-engine-crt")
include(":runtime:protocol:http-client-engines:http-client-engine-default")
include(":runtime:protocol:http-client-engines:http-client-engine-okhttp")
include(":runtime:protocol:http-client-engines:http-client-engine-okhttp4")
include(":runtime:protocol:http-client-engines:test-suite")
include(":runtime:protocol:http-test")
include(":runtime:runtime-core")
include(":runtime:serde")
include(":runtime:serde:serde-form-url")
include(":runtime:serde:serde-json")
include(":runtime:serde:serde-xml")
include(":runtime:serde:serde-cbor")
include(":runtime:smithy-client")
include(":runtime:smithy-test")
include(":runtime:testing")

include(":codegen:smithy-kotlin-codegen")
include(":codegen:smithy-kotlin-codegen-testutils")
include(":codegen:smithy-aws-kotlin-codegen")
include(":codegen:protocol-tests")

include(":tests")
include(":tests:benchmarks:aws-signing-benchmarks")
include(":tests:benchmarks:channel-benchmarks")
include(":tests:benchmarks:http-benchmarks")
include(":tests:benchmarks:serde-benchmarks")
include(":tests:compile")
include(":tests:codegen:nullability-tests")
include(":tests:codegen:paginator-tests")
include(":tests:codegen:serde-tests")
include(":tests:codegen:serde-codegen-support")
include(":tests:codegen:waiter-tests")
include(":tests:integration:slf4j-1x-consumer")
include(":tests:integration:slf4j-2x-consumer")
include(":tests:integration:slf4j-hybrid-consumer")<|MERGE_RESOLUTION|>--- conflicted
+++ resolved
@@ -26,10 +26,7 @@
     }
 }
 
-<<<<<<< HEAD
-=======
 // TODO This is largely shared with aws-sdk-kotlin, consider commonizing
->>>>>>> 286474a1
 // Set up a sibling directory aws-crt-kotlin as a composite build, if it exists.
 // Allows overrides via local.properties:
 // compositeProjects=~/repos/aws-crt-kotlin,/tmp/some/other/thing,../../another/project
@@ -49,11 +46,7 @@
             println("Adding composite build projects from local.properties: ${compositeProjectPaths.joinToString { it.name }}")
         }
     }
-<<<<<<< HEAD
-} catch (e: Throwable) {
-=======
 } catch (_: Throwable) {
->>>>>>> 286474a1
     logger.error("Could not load composite project paths from local.properties")
     listOf(file("../aws-crt-kotlin"))
 }
