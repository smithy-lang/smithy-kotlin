--- conflicted
+++ resolved
@@ -18,12 +18,8 @@
 binary-compatibility-validator-version = "0.16.3"
 
 # codegen
-<<<<<<< HEAD
-smithy-version = "1.51.0"
-=======
 smithy-version = "1.53.0"
 smithy-gradle-version = "0.9.0"
->>>>>>> 0bba3084
 
 # testing
 junit-version = "5.10.5"
