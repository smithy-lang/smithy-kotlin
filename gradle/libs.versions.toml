[versions]
<<<<<<< HEAD
kotlin-version = "2.2.0"
dokka-version = "2.0.0"

aws-kotlin-repo-tools-version = "0.4.31"
=======
kotlin-version = "2.1.0"
dokka-version = "2.0.0"

aws-kotlin-repo-tools-version = "0.4.32"
>>>>>>> 8e00fc6b

# libs
coroutines-version = "1.10.2"
atomicfu-version = "0.29.0"
okhttp-version = "5.1.0"
okhttp4-version = "4.12.0"
okio-version = "3.15.0"
otel-version = "1.45.0"
slf4j-version = "2.0.16"
slf4j-v1x-version = "1.7.36"
<<<<<<< HEAD
crt-kotlin-version = "0.9.2"
=======
crt-kotlin-version = "0.9.1"
>>>>>>> 8e00fc6b
micrometer-version = "1.14.2"
binary-compatibility-validator-version = "0.18.0"

<<<<<<< HEAD
=======
# codegen
>>>>>>> 8e00fc6b
smithy-version = "1.60.2"

# testing
junit-version = "5.13.2"
kotest-version = "5.9.1"
kotlin-compile-testing-version = "0.7.0"
kotlinx-benchmark-version = "0.4.12"
kotlinx-serialization-version = "1.7.3"
docker-java-version = "3.4.0"
ktor-version = "3.1.1"
kaml-version = "0.55.0"
jsoup-version = "1.19.1"

[libraries]
aws-kotlin-repo-tools-build-support = { module="aws.sdk.kotlin.gradle:build-support", version.ref = "aws-kotlin-repo-tools-version" }

kotlin-gradle-plugin = { module = "org.jetbrains.kotlin:kotlin-gradle-plugin", version.ref = "kotlin-version" }
kotlin-stdlib = { module = "org.jetbrains.kotlin:kotlin-stdlib", version.ref = "kotlin-version"}
kotlin-stdlib-jdk8 = { module = "org.jetbrains.kotlin:kotlin-stdlib-jdk8", version.ref = "kotlin-version"}
kotlin-test = { module = "org.jetbrains.kotlin:kotlin-test", version.ref = "kotlin-version" }
kotlin-test-junit5 = { module = "org.jetbrains.kotlin:kotlin-test-junit5", version.ref = "kotlin-version" }
dokka-core = { module = "org.jetbrains.dokka:dokka-core", version.ref = "dokka-version" }
dokka-base = { module = "org.jetbrains.dokka:dokka-base", version.ref = "dokka-version" }
dokka-gradle-plugin = { module = "org.jetbrains.dokka:dokka-gradle-plugin", version.ref = "dokka-version" }

kotlinx-atomicfu = { module = "org.jetbrains.kotlinx:atomicfu", version.ref = "atomicfu-version" }
kotlinx-atomicfu-plugin = { module = "org.jetbrains.kotlinx:atomicfu-gradle-plugin", version.ref = "atomicfu-version" }

kotlinx-coroutines-debug = { module = "org.jetbrains.kotlinx:kotlinx-coroutines-debug", version.ref = "coroutines-version" }
kotlinx-coroutines-test = { module = "org.jetbrains.kotlinx:kotlinx-coroutines-test", version.ref = "coroutines-version" }
kotlinx-coroutines-core = { module = "org.jetbrains.kotlinx:kotlinx-coroutines-core", version.ref = "coroutines-version" }
kotlinx-coroutines-jdk8 = { module = "org.jetbrains.kotlinx:kotlinx-coroutines-jdk8", version.ref = "coroutines-version" }
kotlinx-coroutines-slf4j = { module = "org.jetbrains.kotlinx:kotlinx-coroutines-slf4j", version.ref = "coroutines-version" }

okio = { module = "com.squareup.okio:okio", version.ref = "okio-version" }
okhttp = { module = "com.squareup.okhttp3:okhttp", version.ref = "okhttp-version" }
okhttp4 = { module = "com.squareup.okhttp3:okhttp", version.ref = "okhttp4-version" }
okhttp-coroutines = { module = "com.squareup.okhttp3:okhttp-coroutines", version.ref = "okhttp-version" }
opentelemetry-api = { module = "io.opentelemetry:opentelemetry-api", version.ref = "otel-version" }
opentelemetry-sdk-testing = {module = "io.opentelemetry:opentelemetry-sdk-testing", version.ref = "otel-version" }
opentelemetry-kotlin-extension = { module = "io.opentelemetry:opentelemetry-extension-kotlin", version.ref = "otel-version" }
slf4j-api = { module = "org.slf4j:slf4j-api", version.ref = "slf4j-version" }
slf4j-api-v1x = { module = "org.slf4j:slf4j-api", version.ref = "slf4j-v1x-version" }
slf4j-simple = { module = "org.slf4j:slf4j-simple", version.ref = "slf4j-version" }
crt-kotlin = { module = "aws.sdk.kotlin.crt:aws-crt-kotlin", version.ref = "crt-kotlin-version" }
micrometer-core = { module = "io.micrometer:micrometer-core", version.ref = "micrometer-version" }

smithy-codegen-core = { module = "software.amazon.smithy:smithy-codegen-core", version.ref = "smithy-version" }
smithy-cli = { module = "software.amazon.smithy:smithy-cli", version.ref = "smithy-version" }
smithy-model = { module = "software.amazon.smithy:smithy-model", version.ref = "smithy-version" }
smithy-waiters = { module = "software.amazon.smithy:smithy-waiters", version.ref = "smithy-version" }
smithy-protocol-traits = { module = "software.amazon.smithy:smithy-protocol-traits", version.ref = "smithy-version" }
smithy-protocol-tests = { module = "software.amazon.smithy:smithy-protocol-tests", version.ref = "smithy-version" }
smithy-protocol-test-traits = { module = "software.amazon.smithy:smithy-protocol-test-traits", version.ref = "smithy-version" }
smithy-aws-traits = { module = "software.amazon.smithy:smithy-aws-traits", version.ref = "smithy-version" }
smithy-rules-engine = { module = "software.amazon.smithy:smithy-rules-engine", version.ref = "smithy-version" }
smithy-aws-endpoints = { module = "software.amazon.smithy:smithy-aws-endpoints", version.ref = "smithy-version" }
smithy-aws-protocol-tests = { module = "software.amazon.smithy:smithy-aws-protocol-tests", version.ref = "smithy-version" }
smithy-aws-iam-traits = { module = "software.amazon.smithy:smithy-aws-iam-traits", version.ref = "smithy-version" }
smithy-aws-cloudformation-traits = { module = "software.amazon.smithy:smithy-aws-cloudformation-traits", version.ref = "smithy-version" }
smithy-smoke-test-traits = { module = "software.amazon.smithy:smithy-smoke-test-traits", version.ref = "smithy-version" }

junit-jupiter = { module = "org.junit.jupiter:junit-jupiter", version.ref = "junit-version" }
junit-jupiter-params = { module = "org.junit.jupiter:junit-jupiter-params", version.ref = "junit-version" }

kotlin-compile-testing = {module = "dev.zacsweers.kctfork:core", version.ref = "kotlin-compile-testing-version" }
kotest-assertions-core = { module = "io.kotest:kotest-assertions-core", version.ref = "kotest-version" }
kotest-assertions-core-jvm = { module = "io.kotest:kotest-assertions-core-jvm", version.ref = "kotest-version" }
kotlinx-benchmark-runtime = { module = "org.jetbrains.kotlinx:kotlinx-benchmark-runtime", version.ref = "kotlinx-benchmark-version" }
kotlinx-serialization-json = { module = "org.jetbrains.kotlinx:kotlinx-serialization-json", version.ref = "kotlinx-serialization-version" }
docker-core = { module = "com.github.docker-java:docker-java-core", version.ref = "docker-java-version" }
docker-transport-zerodep = { module = "com.github.docker-java:docker-java-transport-zerodep", version.ref = "docker-java-version" }

ktor-http-cio = { module = "io.ktor:ktor-http-cio", version.ref = "ktor-version" }
ktor-utils = { module = "io.ktor:ktor-utils", version.ref = "ktor-version" }
ktor-io = { module = "io.ktor:ktor-io", version.ref = "ktor-version" }
ktor-server-netty = { module = "io.ktor:ktor-server-netty", version.ref = "ktor-version" }
ktor-server-jetty-jakarta = { module = "io.ktor:ktor-server-jetty-jakarta", version.ref = "ktor-version" }
ktor-server-cio = { module = "io.ktor:ktor-server-cio", version.ref = "ktor-version" }
ktor-network-tls-certificates = { module = "io.ktor:ktor-network-tls-certificates", version.ref = "ktor-version" }

kaml = { module = "com.charleskorn.kaml:kaml", version.ref = "kaml-version" }
jsoup = { module = "org.jsoup:jsoup", version.ref = "jsoup-version" }

[plugins]
dokka = { id = "org.jetbrains.dokka", version.ref = "dokka-version"}
kotlin-jvm = { id = "org.jetbrains.kotlin.jvm", version.ref = "kotlin-version" }
kotlin-multiplatform = { id = "org.jetbrains.kotlin.multiplatform", version.ref = "kotlin-version" }
kotlinx-benchmark = { id = "org.jetbrains.kotlinx.benchmark", version.ref = "kotlinx-benchmark-version" }
kotlinx-binary-compatibility-validator = { id = "org.jetbrains.kotlinx.binary-compatibility-validator", version.ref = "binary-compatibility-validator-version" }
kotlinx-serialization = { id = "org.jetbrains.kotlin.plugin.serialization", version.ref = "kotlin-version"}
aws-kotlin-repo-tools-kmp = { id = "aws.sdk.kotlin.gradle.kmp", version.ref = "aws-kotlin-repo-tools-version" }
aws-kotlin-repo-tools-smithybuild = { id = "aws.sdk.kotlin.gradle.smithybuild", version.ref = "aws-kotlin-repo-tools-version" }
aws-kotlin-repo-tools-artifactsizemetrics = { id = "aws.sdk.kotlin.gradle.artifactsizemetrics", version.ref = "aws-kotlin-repo-tools-version" }<|MERGE_RESOLUTION|>--- conflicted
+++ resolved
@@ -1,15 +1,8 @@
 [versions]
-<<<<<<< HEAD
 kotlin-version = "2.2.0"
 dokka-version = "2.0.0"
 
-aws-kotlin-repo-tools-version = "0.4.31"
-=======
-kotlin-version = "2.1.0"
-dokka-version = "2.0.0"
-
 aws-kotlin-repo-tools-version = "0.4.32"
->>>>>>> 8e00fc6b
 
 # libs
 coroutines-version = "1.10.2"
@@ -20,18 +13,11 @@
 otel-version = "1.45.0"
 slf4j-version = "2.0.16"
 slf4j-v1x-version = "1.7.36"
-<<<<<<< HEAD
-crt-kotlin-version = "0.9.2"
-=======
-crt-kotlin-version = "0.9.1"
->>>>>>> 8e00fc6b
+crt-kotlin-version = "0.10.0"
 micrometer-version = "1.14.2"
 binary-compatibility-validator-version = "0.18.0"
 
-<<<<<<< HEAD
-=======
 # codegen
->>>>>>> 8e00fc6b
 smithy-version = "1.60.2"
 
 # testing
