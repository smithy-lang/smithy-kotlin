[versions]
kotlin-version = "2.2.0"
dokka-version = "2.0.0"

aws-kotlin-repo-tools-version = "0.4.35"

# libs
coroutines-version = "1.10.2"
atomicfu-version = "0.29.0"
okhttp-version = "5.1.0"
okhttp4-version = "4.12.0"
okio-version = "3.16.0"
<<<<<<< HEAD
otel-version = "1.52.0"
slf4j-version = "2.0.16"
=======
otel-version = "1.45.0"
slf4j-version = "2.0.17"
>>>>>>> 1285977a
slf4j-v1x-version = "1.7.36"
crt-kotlin-version = "0.10.0"
micrometer-version = "1.15.2"
binary-compatibility-validator-version = "0.18.1"

# codegen
smithy-version = "1.61.0"

# testing
junit-version = "5.13.4"
kotest-version = "5.9.1"
kotlin-compile-testing-version = "0.8.0"
kotlinx-benchmark-version = "0.4.14"
kotlinx-serialization-version = "1.9.0"
docker-java-version = "3.4.0"
ktor-version = "3.2.3"
kaml-version = "0.55.0"
jsoup-version = "1.21.1"

[libraries]
aws-kotlin-repo-tools-build-support = { module="aws.sdk.kotlin.gradle:build-support", version.ref = "aws-kotlin-repo-tools-version" }

kotlin-gradle-plugin = { module = "org.jetbrains.kotlin:kotlin-gradle-plugin", version.ref = "kotlin-version" }
kotlin-stdlib = { module = "org.jetbrains.kotlin:kotlin-stdlib", version.ref = "kotlin-version"}
kotlin-stdlib-jdk8 = { module = "org.jetbrains.kotlin:kotlin-stdlib-jdk8", version.ref = "kotlin-version"}
kotlin-test = { module = "org.jetbrains.kotlin:kotlin-test", version.ref = "kotlin-version" }
kotlin-test-junit5 = { module = "org.jetbrains.kotlin:kotlin-test-junit5", version.ref = "kotlin-version" }
dokka-core = { module = "org.jetbrains.dokka:dokka-core", version.ref = "dokka-version" }
dokka-base = { module = "org.jetbrains.dokka:dokka-base", version.ref = "dokka-version" }
dokka-gradle-plugin = { module = "org.jetbrains.dokka:dokka-gradle-plugin", version.ref = "dokka-version" }

kotlinx-atomicfu = { module = "org.jetbrains.kotlinx:atomicfu", version.ref = "atomicfu-version" }
kotlinx-atomicfu-plugin = { module = "org.jetbrains.kotlinx:atomicfu-gradle-plugin", version.ref = "atomicfu-version" }

kotlinx-coroutines-debug = { module = "org.jetbrains.kotlinx:kotlinx-coroutines-debug", version.ref = "coroutines-version" }
kotlinx-coroutines-test = { module = "org.jetbrains.kotlinx:kotlinx-coroutines-test", version.ref = "coroutines-version" }
kotlinx-coroutines-core = { module = "org.jetbrains.kotlinx:kotlinx-coroutines-core", version.ref = "coroutines-version" }
kotlinx-coroutines-jdk8 = { module = "org.jetbrains.kotlinx:kotlinx-coroutines-jdk8", version.ref = "coroutines-version" }
kotlinx-coroutines-slf4j = { module = "org.jetbrains.kotlinx:kotlinx-coroutines-slf4j", version.ref = "coroutines-version" }

okio = { module = "com.squareup.okio:okio", version.ref = "okio-version" }
okhttp = { module = "com.squareup.okhttp3:okhttp", version.ref = "okhttp-version" }
okhttp4 = { module = "com.squareup.okhttp3:okhttp", version.ref = "okhttp4-version" }
okhttp-coroutines = { module = "com.squareup.okhttp3:okhttp-coroutines", version.ref = "okhttp-version" }
opentelemetry-api = { module = "io.opentelemetry:opentelemetry-api", version.ref = "otel-version" }
opentelemetry-sdk-testing = {module = "io.opentelemetry:opentelemetry-sdk-testing", version.ref = "otel-version" }
opentelemetry-kotlin-extension = { module = "io.opentelemetry:opentelemetry-extension-kotlin", version.ref = "otel-version" }
slf4j-api = { module = "org.slf4j:slf4j-api", version.ref = "slf4j-version" }
slf4j-api-v1x = { module = "org.slf4j:slf4j-api", version.ref = "slf4j-v1x-version" }
slf4j-simple = { module = "org.slf4j:slf4j-simple", version.ref = "slf4j-version" }
crt-kotlin = { module = "aws.sdk.kotlin.crt:aws-crt-kotlin", version.ref = "crt-kotlin-version" }
micrometer-core = { module = "io.micrometer:micrometer-core", version.ref = "micrometer-version" }

smithy-codegen-core = { module = "software.amazon.smithy:smithy-codegen-core", version.ref = "smithy-version" }
smithy-cli = { module = "software.amazon.smithy:smithy-cli", version.ref = "smithy-version" }
smithy-model = { module = "software.amazon.smithy:smithy-model", version.ref = "smithy-version" }
smithy-waiters = { module = "software.amazon.smithy:smithy-waiters", version.ref = "smithy-version" }
smithy-protocol-traits = { module = "software.amazon.smithy:smithy-protocol-traits", version.ref = "smithy-version" }
smithy-protocol-tests = { module = "software.amazon.smithy:smithy-protocol-tests", version.ref = "smithy-version" }
smithy-protocol-test-traits = { module = "software.amazon.smithy:smithy-protocol-test-traits", version.ref = "smithy-version" }
smithy-aws-traits = { module = "software.amazon.smithy:smithy-aws-traits", version.ref = "smithy-version" }
smithy-rules-engine = { module = "software.amazon.smithy:smithy-rules-engine", version.ref = "smithy-version" }
smithy-aws-endpoints = { module = "software.amazon.smithy:smithy-aws-endpoints", version.ref = "smithy-version" }
smithy-aws-protocol-tests = { module = "software.amazon.smithy:smithy-aws-protocol-tests", version.ref = "smithy-version" }
smithy-aws-iam-traits = { module = "software.amazon.smithy:smithy-aws-iam-traits", version.ref = "smithy-version" }
smithy-aws-cloudformation-traits = { module = "software.amazon.smithy:smithy-aws-cloudformation-traits", version.ref = "smithy-version" }
smithy-smoke-test-traits = { module = "software.amazon.smithy:smithy-smoke-test-traits", version.ref = "smithy-version" }

junit-jupiter = { module = "org.junit.jupiter:junit-jupiter", version.ref = "junit-version" }
junit-jupiter-params = { module = "org.junit.jupiter:junit-jupiter-params", version.ref = "junit-version" }

kotlin-compile-testing = {module = "dev.zacsweers.kctfork:core", version.ref = "kotlin-compile-testing-version" }
kotest-assertions-core = { module = "io.kotest:kotest-assertions-core", version.ref = "kotest-version" }
kotest-assertions-core-jvm = { module = "io.kotest:kotest-assertions-core-jvm", version.ref = "kotest-version" }
kotlinx-benchmark-runtime = { module = "org.jetbrains.kotlinx:kotlinx-benchmark-runtime", version.ref = "kotlinx-benchmark-version" }
kotlinx-serialization-json = { module = "org.jetbrains.kotlinx:kotlinx-serialization-json", version.ref = "kotlinx-serialization-version" }
docker-core = { module = "com.github.docker-java:docker-java-core", version.ref = "docker-java-version" }
docker-transport-zerodep = { module = "com.github.docker-java:docker-java-transport-zerodep", version.ref = "docker-java-version" }

ktor-http-cio = { module = "io.ktor:ktor-http-cio", version.ref = "ktor-version" }
ktor-utils = { module = "io.ktor:ktor-utils", version.ref = "ktor-version" }
ktor-io = { module = "io.ktor:ktor-io", version.ref = "ktor-version" }
ktor-server-netty = { module = "io.ktor:ktor-server-netty", version.ref = "ktor-version" }
ktor-server-jetty-jakarta = { module = "io.ktor:ktor-server-jetty-jakarta", version.ref = "ktor-version" }
ktor-server-cio = { module = "io.ktor:ktor-server-cio", version.ref = "ktor-version" }
ktor-network-tls-certificates = { module = "io.ktor:ktor-network-tls-certificates", version.ref = "ktor-version" }

kaml = { module = "com.charleskorn.kaml:kaml", version.ref = "kaml-version" }
jsoup = { module = "org.jsoup:jsoup", version.ref = "jsoup-version" }

[plugins]
dokka = { id = "org.jetbrains.dokka", version.ref = "dokka-version"}
kotlin-jvm = { id = "org.jetbrains.kotlin.jvm", version.ref = "kotlin-version" }
kotlin-multiplatform = { id = "org.jetbrains.kotlin.multiplatform", version.ref = "kotlin-version" }
kotlinx-benchmark = { id = "org.jetbrains.kotlinx.benchmark", version.ref = "kotlinx-benchmark-version" }
kotlinx-binary-compatibility-validator = { id = "org.jetbrains.kotlinx.binary-compatibility-validator", version.ref = "binary-compatibility-validator-version" }
kotlinx-serialization = { id = "org.jetbrains.kotlin.plugin.serialization", version.ref = "kotlin-version"}
aws-kotlin-repo-tools-kmp = { id = "aws.sdk.kotlin.gradle.kmp", version.ref = "aws-kotlin-repo-tools-version" }
aws-kotlin-repo-tools-smithybuild = { id = "aws.sdk.kotlin.gradle.smithybuild", version.ref = "aws-kotlin-repo-tools-version" }
aws-kotlin-repo-tools-artifactsizemetrics = { id = "aws.sdk.kotlin.gradle.artifactsizemetrics", version.ref = "aws-kotlin-repo-tools-version" }<|MERGE_RESOLUTION|>--- conflicted
+++ resolved
@@ -10,13 +10,8 @@
 okhttp-version = "5.1.0"
 okhttp4-version = "4.12.0"
 okio-version = "3.16.0"
-<<<<<<< HEAD
 otel-version = "1.52.0"
-slf4j-version = "2.0.16"
-=======
-otel-version = "1.45.0"
 slf4j-version = "2.0.17"
->>>>>>> 1285977a
 slf4j-v1x-version = "1.7.36"
 crt-kotlin-version = "0.10.0"
 micrometer-version = "1.15.2"
