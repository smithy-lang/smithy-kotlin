--- conflicted
+++ resolved
@@ -2,11 +2,7 @@
 kotlin-version = "2.1.0"
 dokka-version = "2.0.0"
 
-<<<<<<< HEAD
-aws-kotlin-repo-tools-version = "0.4.20"
-=======
 aws-kotlin-repo-tools-version = "0.4.31"
->>>>>>> 4390455d
 
 # libs
 coroutines-version = "1.9.0"
@@ -21,13 +17,7 @@
 micrometer-version = "1.14.2"
 binary-compatibility-validator-version = "0.16.3"
 
-# codegen
-<<<<<<< HEAD
-smithy-version = "1.54.0"
-smithy-gradle-version = "0.9.0"
-=======
 smithy-version = "1.60.2"
->>>>>>> 4390455d
 
 # testing
 junit-version = "5.10.5"
