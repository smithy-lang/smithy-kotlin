[versions]
kotlin-version = "2.1.0"
<<<<<<< HEAD
dokka-version = "1.9.10"

aws-kotlin-repo-tools-version = "0.4.27-kn"
=======
dokka-version = "2.0.0"

aws-kotlin-repo-tools-version = "0.4.32"
>>>>>>> 8e00fc6b

# libs
coroutines-version = "1.9.0"
atomicfu-version = "0.25.0"
okhttp-version = "5.0.0-alpha.14"
okhttp4-version = "4.12.0"
okio-version = "3.9.1"
otel-version = "1.45.0"
slf4j-version = "2.0.16"
slf4j-v1x-version = "1.7.36"
crt-kotlin-version = "0.9.1"
micrometer-version = "1.14.2"
binary-compatibility-validator-version = "0.16.3"
<<<<<<< HEAD
kotlin-multiplatform-bignum-version = "0.3.10"
kotlinx-datetime-version = "0.6.1"

# codegen
smithy-version = "1.54.0"
smithy-gradle-version = "0.9.0"
=======

# codegen
smithy-version = "1.60.2"
>>>>>>> 8e00fc6b

# testing
junit-version = "5.10.5"
kotest-version = "5.9.1"
kotlin-compile-testing-version = "0.7.0"
kotlinx-benchmark-version = "0.4.12"
kotlinx-serialization-version = "1.7.3"
docker-java-version = "3.4.0"
ktor-version = "3.1.1"
kaml-version = "0.55.0"
jsoup-version = "1.19.1"

[libraries]
aws-kotlin-repo-tools-build-support = { module="aws.sdk.kotlin.gradle:build-support", version.ref = "aws-kotlin-repo-tools-version" }

kotlin-gradle-plugin = { module = "org.jetbrains.kotlin:kotlin-gradle-plugin", version.ref = "kotlin-version" }
kotlin-stdlib = { module = "org.jetbrains.kotlin:kotlin-stdlib", version.ref = "kotlin-version"}
kotlin-stdlib-jdk8 = { module = "org.jetbrains.kotlin:kotlin-stdlib-jdk8", version.ref = "kotlin-version"}
kotlin-test = { module = "org.jetbrains.kotlin:kotlin-test", version.ref = "kotlin-version" }
kotlin-test-junit5 = { module = "org.jetbrains.kotlin:kotlin-test-junit5", version.ref = "kotlin-version" }
dokka-core = { module = "org.jetbrains.dokka:dokka-core", version.ref = "dokka-version" }
dokka-base = { module = "org.jetbrains.dokka:dokka-base", version.ref = "dokka-version" }
dokka-gradle-plugin = { module = "org.jetbrains.dokka:dokka-gradle-plugin", version.ref = "dokka-version" }

kotlinx-atomicfu = { module = "org.jetbrains.kotlinx:atomicfu", version.ref = "atomicfu-version" }
kotlinx-atomicfu-plugin = { module = "org.jetbrains.kotlinx:atomicfu-gradle-plugin", version.ref = "atomicfu-version" }

kotlinx-coroutines-debug = { module = "org.jetbrains.kotlinx:kotlinx-coroutines-debug", version.ref = "coroutines-version" }
kotlinx-coroutines-test = { module = "org.jetbrains.kotlinx:kotlinx-coroutines-test", version.ref = "coroutines-version" }
kotlinx-coroutines-core = { module = "org.jetbrains.kotlinx:kotlinx-coroutines-core", version.ref = "coroutines-version" }
kotlinx-coroutines-jdk8 = { module = "org.jetbrains.kotlinx:kotlinx-coroutines-jdk8", version.ref = "coroutines-version" }
kotlinx-coroutines-slf4j = { module = "org.jetbrains.kotlinx:kotlinx-coroutines-slf4j", version.ref = "coroutines-version" }

okio = { module = "com.squareup.okio:okio", version.ref = "okio-version" }
okhttp = { module = "com.squareup.okhttp3:okhttp", version.ref = "okhttp-version" }
okhttp4 = { module = "com.squareup.okhttp3:okhttp", version.ref = "okhttp4-version" }
okhttp-coroutines = { module = "com.squareup.okhttp3:okhttp-coroutines", version.ref = "okhttp-version" }
opentelemetry-api = { module = "io.opentelemetry:opentelemetry-api", version.ref = "otel-version" }
opentelemetry-sdk-testing = {module = "io.opentelemetry:opentelemetry-sdk-testing", version.ref = "otel-version" }
opentelemetry-kotlin-extension = { module = "io.opentelemetry:opentelemetry-extension-kotlin", version.ref = "otel-version" }
slf4j-api = { module = "org.slf4j:slf4j-api", version.ref = "slf4j-version" }
slf4j-api-v1x = { module = "org.slf4j:slf4j-api", version.ref = "slf4j-v1x-version" }
slf4j-simple = { module = "org.slf4j:slf4j-simple", version.ref = "slf4j-version" }
crt-kotlin = { module = "aws.sdk.kotlin.crt:aws-crt-kotlin", version.ref = "crt-kotlin-version" }
micrometer-core = { module = "io.micrometer:micrometer-core", version.ref = "micrometer-version" }
kotlinx-datetime = { module = "org.jetbrains.kotlinx:kotlinx-datetime", version.ref = "kotlinx-datetime-version" }

smithy-codegen-core = { module = "software.amazon.smithy:smithy-codegen-core", version.ref = "smithy-version" }
smithy-cli = { module = "software.amazon.smithy:smithy-cli", version.ref = "smithy-version" }
smithy-model = { module = "software.amazon.smithy:smithy-model", version.ref = "smithy-version" }
smithy-waiters = { module = "software.amazon.smithy:smithy-waiters", version.ref = "smithy-version" }
smithy-protocol-traits = { module = "software.amazon.smithy:smithy-protocol-traits", version.ref = "smithy-version" }
smithy-protocol-tests = { module = "software.amazon.smithy:smithy-protocol-tests", version.ref = "smithy-version" }
smithy-protocol-test-traits = { module = "software.amazon.smithy:smithy-protocol-test-traits", version.ref = "smithy-version" }
smithy-aws-traits = { module = "software.amazon.smithy:smithy-aws-traits", version.ref = "smithy-version" }
smithy-rules-engine = { module = "software.amazon.smithy:smithy-rules-engine", version.ref = "smithy-version" }
smithy-aws-endpoints = { module = "software.amazon.smithy:smithy-aws-endpoints", version.ref = "smithy-version" }
smithy-aws-protocol-tests = { module = "software.amazon.smithy:smithy-aws-protocol-tests", version.ref = "smithy-version" }
smithy-aws-iam-traits = { module = "software.amazon.smithy:smithy-aws-iam-traits", version.ref = "smithy-version" }
smithy-aws-cloudformation-traits = { module = "software.amazon.smithy:smithy-aws-cloudformation-traits", version.ref = "smithy-version" }
smithy-smoke-test-traits = { module = "software.amazon.smithy:smithy-smoke-test-traits", version.ref = "smithy-version" }

junit-jupiter = { module = "org.junit.jupiter:junit-jupiter", version.ref = "junit-version" }
junit-jupiter-params = { module = "org.junit.jupiter:junit-jupiter-params", version.ref = "junit-version" }

kotlin-compile-testing = {module = "dev.zacsweers.kctfork:core", version.ref = "kotlin-compile-testing-version" }
kotest-assertions-core = { module = "io.kotest:kotest-assertions-core", version.ref = "kotest-version" }
kotest-assertions-core-jvm = { module = "io.kotest:kotest-assertions-core-jvm", version.ref = "kotest-version" }
kotlinx-benchmark-runtime = { module = "org.jetbrains.kotlinx:kotlinx-benchmark-runtime", version.ref = "kotlinx-benchmark-version" }
kotlinx-serialization-json = { module = "org.jetbrains.kotlinx:kotlinx-serialization-json", version.ref = "kotlinx-serialization-version" }
docker-core = { module = "com.github.docker-java:docker-java-core", version.ref = "docker-java-version" }
docker-transport-zerodep = { module = "com.github.docker-java:docker-java-transport-zerodep", version.ref = "docker-java-version" }

ktor-http-cio = { module = "io.ktor:ktor-http-cio", version.ref = "ktor-version" }
ktor-utils = { module = "io.ktor:ktor-utils", version.ref = "ktor-version" }
ktor-io = { module = "io.ktor:ktor-io", version.ref = "ktor-version" }
ktor-server-core = { module = "io.ktor:ktor-server-core", version.ref = "ktor-version" }
ktor-server-netty = { module = "io.ktor:ktor-server-netty", version.ref = "ktor-version" }
ktor-server-jetty-jakarta = { module = "io.ktor:ktor-server-jetty-jakarta", version.ref = "ktor-version" }
ktor-server-cio = { module = "io.ktor:ktor-server-cio", version.ref = "ktor-version" }
ktor-network-tls-certificates = { module = "io.ktor:ktor-network-tls-certificates", version.ref = "ktor-version" }
ktor-client-core = { module = "io.ktor:ktor-client-core", version.ref = "ktor-version" }

kaml = { module = "com.charleskorn.kaml:kaml", version.ref = "kaml-version" }
jsoup = { module = "org.jsoup:jsoup", version.ref = "jsoup-version" }

kotlin-multiplatform-bignum = { module = "com.ionspin.kotlin:bignum", version.ref = "kotlin-multiplatform-bignum-version" }

[plugins]
dokka = { id = "org.jetbrains.dokka", version.ref = "dokka-version"}
kotlin-jvm = { id = "org.jetbrains.kotlin.jvm", version.ref = "kotlin-version" }
kotlin-multiplatform = { id = "org.jetbrains.kotlin.multiplatform", version.ref = "kotlin-version" }
kotlinx-benchmark = { id = "org.jetbrains.kotlinx.benchmark", version.ref = "kotlinx-benchmark-version" }
kotlinx-binary-compatibility-validator = { id = "org.jetbrains.kotlinx.binary-compatibility-validator", version.ref = "binary-compatibility-validator-version" }
kotlinx-serialization = { id = "org.jetbrains.kotlin.plugin.serialization", version.ref = "kotlin-version"}
aws-kotlin-repo-tools-kmp = { id = "aws.sdk.kotlin.gradle.kmp", version.ref = "aws-kotlin-repo-tools-version" }
aws-kotlin-repo-tools-smithybuild = { id = "aws.sdk.kotlin.gradle.smithybuild", version.ref = "aws-kotlin-repo-tools-version" }
aws-kotlin-repo-tools-artifactsizemetrics = { id = "aws.sdk.kotlin.gradle.artifactsizemetrics", version.ref = "aws-kotlin-repo-tools-version" }<|MERGE_RESOLUTION|>--- conflicted
+++ resolved
@@ -1,14 +1,8 @@
 [versions]
 kotlin-version = "2.1.0"
-<<<<<<< HEAD
-dokka-version = "1.9.10"
+dokka-version = "2.0.0"
 
 aws-kotlin-repo-tools-version = "0.4.27-kn"
-=======
-dokka-version = "2.0.0"
-
-aws-kotlin-repo-tools-version = "0.4.32"
->>>>>>> 8e00fc6b
 
 # libs
 coroutines-version = "1.9.0"
@@ -22,18 +16,11 @@
 crt-kotlin-version = "0.9.1"
 micrometer-version = "1.14.2"
 binary-compatibility-validator-version = "0.16.3"
-<<<<<<< HEAD
 kotlin-multiplatform-bignum-version = "0.3.10"
 kotlinx-datetime-version = "0.6.1"
 
 # codegen
-smithy-version = "1.54.0"
-smithy-gradle-version = "0.9.0"
-=======
-
-# codegen
 smithy-version = "1.60.2"
->>>>>>> 8e00fc6b
 
 # testing
 junit-version = "5.10.5"
