--- conflicted
+++ resolved
@@ -2,11 +2,7 @@
 kotlin-version = "2.2.0"
 dokka-version = "2.0.0"
 
-<<<<<<< HEAD
-aws-kotlin-repo-tools-version = "0.4.48"
-=======
 aws-kotlin-repo-tools-version = "0.4.51"
->>>>>>> 0ef0e817
 
 # libs
 coroutines-version = "1.10.2"
@@ -17,11 +13,7 @@
 otel-version = "1.52.0"
 slf4j-version = "2.0.17"
 slf4j-v1x-version = "1.7.36"
-<<<<<<< HEAD
 crt-kotlin-version = "0.11.3"
-=======
-crt-kotlin-version = "0.10.3"
->>>>>>> 0ef0e817
 micrometer-version = "1.15.2"
 binary-compatibility-validator-version = "0.18.1"
 kotlin-multiplatform-bignum-version = "0.3.10"
