[versions]
kotlin-version = "2.0.0"
dokka-version = "1.9.10"

<<<<<<< HEAD
aws-kotlin-repo-tools-version = "0.4.8"
=======
aws-kotlin-repo-tools-version = "0.4.9"
>>>>>>> 153a7311

# libs
coroutines-version = "1.8.1"
atomicfu-version = "0.24.0"
okhttp-version = "5.0.0-alpha.14"
okio-version = "3.9.0"
otel-version = "1.32.0"
slf4j-version = "2.0.9"
slf4j-v1x-version = "1.7.36"
crt-kotlin-version = "0.8.6"

# codegen
smithy-version = "1.50.0"
smithy-gradle-version = "0.9.0"

# testing
junit-version = "5.10.1"
kotest-version = "5.8.0"
kotlin-compile-testing-version = "1.6.0"
kotlinx-benchmark-version = "0.4.9"
kotlinx-serialization-version = "1.6.0"
docker-java-version = "3.3.6"
ktor-version = "2.3.12"
kaml-version = "0.55.0"
jsoup-version = "1.16.2"

[libraries]
aws-kotlin-repo-tools-build-support = { module="aws.sdk.kotlin.gradle:build-support", version.ref = "aws-kotlin-repo-tools-version" }

kotlin-stdlib = { module = "org.jetbrains.kotlin:kotlin-stdlib", version.ref = "kotlin-version"}
kotlin-stdlib-jdk8 = { module = "org.jetbrains.kotlin:kotlin-stdlib-jdk8", version.ref = "kotlin-version"}
kotlin-test = { module = "org.jetbrains.kotlin:kotlin-test", version.ref = "kotlin-version" }
kotlin-test-junit5 = { module = "org.jetbrains.kotlin:kotlin-test-junit5", version.ref = "kotlin-version" }
dokka-core = { module = "org.jetbrains.dokka:dokka-core", version.ref = "dokka-version" }
dokka-base = { module = "org.jetbrains.dokka:dokka-base", version.ref = "dokka-version" }

kotlinx-atomicfu = { module = "org.jetbrains.kotlinx:atomicfu", version.ref = "atomicfu-version" }
kotlinx-atomicfu-plugin = { module = "org.jetbrains.kotlinx:atomicfu-gradle-plugin", version.ref = "atomicfu-version" }

kotlinx-coroutines-debug = { module = "org.jetbrains.kotlinx:kotlinx-coroutines-debug", version.ref = "coroutines-version" }
kotlinx-coroutines-test = { module = "org.jetbrains.kotlinx:kotlinx-coroutines-test", version.ref = "coroutines-version" }
kotlinx-coroutines-core = { module = "org.jetbrains.kotlinx:kotlinx-coroutines-core", version.ref = "coroutines-version" }
kotlinx-coroutines-jdk8 = { module = "org.jetbrains.kotlinx:kotlinx-coroutines-jdk8", version.ref = "coroutines-version" }
kotlinx-coroutines-slf4j = { module = "org.jetbrains.kotlinx:kotlinx-coroutines-slf4j", version.ref = "coroutines-version" }

okio = { module = "com.squareup.okio:okio", version.ref = "okio-version" }
okhttp = { module = "com.squareup.okhttp3:okhttp", version.ref = "okhttp-version" }
okhttp-coroutines = { module = "com.squareup.okhttp3:okhttp-coroutines", version.ref = "okhttp-version" }
opentelemetry-api = { module = "io.opentelemetry:opentelemetry-api", version.ref = "otel-version" }
opentelemetry-sdk-testing = {module = "io.opentelemetry:opentelemetry-sdk-testing", version.ref = "otel-version" }
slf4j-api = { module = "org.slf4j:slf4j-api", version.ref = "slf4j-version" }
slf4j-api-v1x = { module = "org.slf4j:slf4j-api", version.ref = "slf4j-v1x-version" }
slf4j-simple = { module = "org.slf4j:slf4j-simple", version.ref = "slf4j-version" }
crt-kotlin = { module = "aws.sdk.kotlin.crt:aws-crt-kotlin", version.ref = "crt-kotlin-version" }

smithy-codegen-core = { module = "software.amazon.smithy:smithy-codegen-core", version.ref = "smithy-version" }
smithy-cli = { module = "software.amazon.smithy:smithy-cli", version.ref = "smithy-version" }
smithy-model = { module = "software.amazon.smithy:smithy-model", version.ref = "smithy-version" }
smithy-waiters = { module = "software.amazon.smithy:smithy-waiters", version.ref = "smithy-version" }
smithy-protocol-traits = { module = "software.amazon.smithy:smithy-protocol-traits", version.ref = "smithy-version" }
smithy-protocol-tests = { module = "software.amazon.smithy:smithy-protocol-tests", version.ref = "smithy-version" }
smithy-protocol-test-traits = { module = "software.amazon.smithy:smithy-protocol-test-traits", version.ref = "smithy-version" }
smithy-aws-traits = { module = "software.amazon.smithy:smithy-aws-traits", version.ref = "smithy-version" }
smithy-rules-engine = { module = "software.amazon.smithy:smithy-rules-engine", version.ref = "smithy-version" }
smithy-aws-endpoints = { module = "software.amazon.smithy:smithy-aws-endpoints", version.ref = "smithy-version" }
smithy-aws-protocol-tests = { module = "software.amazon.smithy:smithy-aws-protocol-tests", version.ref = "smithy-version" }
smithy-aws-iam-traits = { module = "software.amazon.smithy:smithy-aws-iam-traits", version.ref = "smithy-version" }
smithy-aws-cloudformation-traits = { module = "software.amazon.smithy:smithy-aws-cloudformation-traits", version.ref = "smithy-version" }
smithy-smoke-test-traits = { module = "software.amazon.smithy:smithy-smoke-test-traits", version.ref = "smithy-version" }

junit-jupiter = { module = "org.junit.jupiter:junit-jupiter", version.ref = "junit-version" }
junit-jupiter-params = { module = "org.junit.jupiter:junit-jupiter-params", version.ref = "junit-version" }

kotlin-compile-testing = {module = "com.github.tschuchortdev:kotlin-compile-testing", version.ref = "kotlin-compile-testing-version" }
kotest-assertions-core = { module = "io.kotest:kotest-assertions-core", version.ref = "kotest-version" }
kotest-assertions-core-jvm = { module = "io.kotest:kotest-assertions-core-jvm", version.ref = "kotest-version" }
kotlinx-benchmark-runtime = { module = "org.jetbrains.kotlinx:kotlinx-benchmark-runtime", version.ref = "kotlinx-benchmark-version" }
kotlinx-serialization-json = { module = "org.jetbrains.kotlinx:kotlinx-serialization-json", version.ref = "kotlinx-serialization-version" }
docker-core = { module = "com.github.docker-java:docker-java-core", version.ref = "docker-java-version" }
docker-transport-zerodep = { module = "com.github.docker-java:docker-java-transport-zerodep", version.ref = "docker-java-version" }

ktor-http-cio = { module = "io.ktor:ktor-http-cio", version.ref = "ktor-version" }
ktor-utils = { module = "io.ktor:ktor-utils", version.ref = "ktor-version" }
ktor-io = { module = "io.ktor:ktor-io", version.ref = "ktor-version" }
ktor-server-netty = { module = "io.ktor:ktor-server-netty", version.ref = "ktor-version" }
ktor-server-jetty = { module = "io.ktor:ktor-server-jetty", version.ref = "ktor-version" }
ktor-server-cio = { module = "io.ktor:ktor-server-cio", version.ref = "ktor-version" }
ktor-network-tls-certificates = { module = "io.ktor:ktor-network-tls-certificates", version.ref = "ktor-version" }

kaml = { module = "com.charleskorn.kaml:kaml", version.ref = "kaml-version" }
jsoup = { module = "org.jsoup:jsoup", version.ref = "jsoup-version" }

[plugins]
dokka = { id = "org.jetbrains.dokka", version.ref = "dokka-version"}
kotlin-jvm = {id = "org.jetbrains.kotlin.jvm", version.ref = "kotlin-version" }
kotlin-multiplatform = {id = "org.jetbrains.kotlin.multiplatform", version.ref = "kotlin-version" }
kotlinx-benchmark = { id = "org.jetbrains.kotlinx.benchmark", version.ref = "kotlinx-benchmark-version" }
kotlinx-binary-compatibility-validator = { id = "org.jetbrains.kotlinx.binary-compatibility-validator", version = "0.13.2" }
kotlinx-serialization = { id = "org.jetbrains.kotlin.plugin.serialization", version.ref = "kotlin-version"}
aws-kotlin-repo-tools-kmp = { id = "aws.sdk.kotlin.gradle.kmp", version.ref = "aws-kotlin-repo-tools-version" }
aws-kotlin-repo-tools-smithybuild = { id = "aws.sdk.kotlin.gradle.smithybuild", version.ref = "aws-kotlin-repo-tools-version" }
aws-kotlin-repo-tools-artifactsizemetrics = { id = "aws.sdk.kotlin.gradle.artifactsizemetrics", version.ref = "aws-kotlin-repo-tools-version" }<|MERGE_RESOLUTION|>--- conflicted
+++ resolved
@@ -2,11 +2,7 @@
 kotlin-version = "2.0.0"
 dokka-version = "1.9.10"
 
-<<<<<<< HEAD
-aws-kotlin-repo-tools-version = "0.4.8"
-=======
 aws-kotlin-repo-tools-version = "0.4.9"
->>>>>>> 153a7311
 
 # libs
 coroutines-version = "1.8.1"
