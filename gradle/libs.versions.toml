--- conflicted
+++ resolved
@@ -2,11 +2,7 @@
 kotlin-version = "2.2.0"
 dokka-version = "2.0.0"
 
-<<<<<<< HEAD
 aws-kotlin-repo-tools-version = "0.4.30-kn"
-=======
-aws-kotlin-repo-tools-version = "0.4.35"
->>>>>>> 2542cd99
 
 # libs
 coroutines-version = "1.10.2"
@@ -14,23 +10,14 @@
 okhttp-version = "5.1.0"
 okhttp4-version = "4.12.0"
 okio-version = "3.16.0"
-<<<<<<< HEAD
-otel-version = "1.45.0"
-slf4j-version = "2.0.16"
-slf4j-v1x-version = "1.7.36"
-crt-kotlin-version = "0.10.0"
-micrometer-version = "1.15.2"
-binary-compatibility-validator-version = "0.18.1"
-kotlin-multiplatform-bignum-version = "0.3.10"
-kotlinx-datetime-version = "0.6.1"
-=======
 otel-version = "1.52.0"
 slf4j-version = "2.0.17"
 slf4j-v1x-version = "1.7.36"
 crt-kotlin-version = "0.10.3"
 micrometer-version = "1.15.2"
 binary-compatibility-validator-version = "0.18.1"
->>>>>>> 2542cd99
+kotlin-multiplatform-bignum-version = "0.3.10"
+kotlinx-datetime-version = "0.6.1"
 
 # codegen
 smithy-version = "1.61.0"
@@ -40,13 +27,8 @@
 kotest-version = "5.9.1"
 kotlin-compile-testing-version = "0.8.0"
 kotlinx-benchmark-version = "0.4.14"
-<<<<<<< HEAD
-kotlinx-serialization-version = "1.7.3"
-docker-java-version = "3.4.0"
-=======
 kotlinx-serialization-version = "1.9.0"
 docker-java-version = "3.5.3"
->>>>>>> 2542cd99
 ktor-version = "3.2.3"
 kaml-version = "0.55.0"
 jsoup-version = "1.21.1"
