[versions]
kotlin-version = "1.9.10"
dokka-version = "1.9.0"

# libs
coroutines-version = "1.7.3"
atomicfu-version = "0.22.0"
okhttp-version = "5.0.0-alpha.11"
okio-version = "3.3.0"
otel-version = "1.27.0"
slf4j-version = "2.0.6"
slf4j-v1x-version = "1.7.36"
<<<<<<< HEAD
crt-kotlin-version = "0.7.4-SNAPSHOT"
=======
crt-kotlin-version = "0.8.0"
>>>>>>> 79ec317f

# codegen
smithy-version = "1.39.0"
smithy-gradle-version = "0.6.0"

# testing
junit-version = "5.9.2"
kotest-version = "5.7.2"
kotlin-compile-testing-version = "1.5.0"
kotlinx-benchmark-version = "0.4.9"
kotlinx-serialization-version = "1.6.0"
testcontainers-version = "1.17.6"
ktor-version = "2.3.3"
kaml-version = "0.49.0"
jsoup-version = "1.15.3"



[libraries]
kotlin-stdlib = { module = "org.jetbrains.kotlin:kotlin-stdlib", version.ref = "kotlin-version"}
kotlin-stdlib-jdk8 = { module = "org.jetbrains.kotlin:kotlin-stdlib-jdk8", version.ref = "kotlin-version"}
kotlin-test = { module = "org.jetbrains.kotlin:kotlin-test", version.ref = "kotlin-version" }
kotlin-test-junit5 = { module = "org.jetbrains.kotlin:kotlin-test-junit5", version.ref = "kotlin-version" }
dokka-core = { module = "org.jetbrains.dokka:dokka-core", version.ref = "dokka-version" }
dokka-base = { module = "org.jetbrains.dokka:dokka-base", version.ref = "dokka-version" }

kotlinx-atomicfu = { module = "org.jetbrains.kotlinx:atomicfu", version.ref = "atomicfu-version" }
kotlinx-atomicfu-plugin = { module = "org.jetbrains.kotlinx:atomicfu-gradle-plugin", version.ref = "atomicfu-version" }

kotlinx-coroutines-debug = { module = "org.jetbrains.kotlinx:kotlinx-coroutines-debug", version.ref = "coroutines-version" }
kotlinx-coroutines-test = { module = "org.jetbrains.kotlinx:kotlinx-coroutines-test", version.ref = "coroutines-version" }
kotlinx-coroutines-core = { module = "org.jetbrains.kotlinx:kotlinx-coroutines-core", version.ref = "coroutines-version" }
kotlinx-coroutines-jdk8 = { module = "org.jetbrains.kotlinx:kotlinx-coroutines-jdk8", version.ref = "coroutines-version" }
kotlinx-coroutines-slf4j = { module = "org.jetbrains.kotlinx:kotlinx-coroutines-slf4j", version.ref = "coroutines-version" }

okio = { module = "com.squareup.okio:okio", version.ref = "okio-version" }
okhttp = { module = "com.squareup.okhttp3:okhttp", version.ref = "okhttp-version" }
okhttp-coroutines = { module = "com.squareup.okhttp3:okhttp-coroutines", version.ref = "okhttp-version" }
opentelemetry-api = { module = "io.opentelemetry:opentelemetry-api", version.ref = "otel-version" }
opentelemetry-sdk-testing = {module = "io.opentelemetry:opentelemetry-sdk-testing", version.ref = "otel-version" }
slf4j-api = { module = "org.slf4j:slf4j-api", version.ref = "slf4j-version" }
slf4j-api-v1x = { module = "org.slf4j:slf4j-api", version.ref = "slf4j-v1x-version" }
slf4j-simple = { module = "org.slf4j:slf4j-simple", version.ref = "slf4j-version" }
crt-kotlin = { module = "aws.sdk.kotlin.crt:aws-crt-kotlin", version.ref = "crt-kotlin-version" }

smithy-codegen-core = { module = "software.amazon.smithy:smithy-codegen-core", version.ref = "smithy-version" }
smithy-cli = { module = "software.amazon.smithy:smithy-cli", version.ref = "smithy-version" }
smithy-waiters = { module = "software.amazon.smithy:smithy-waiters", version.ref = "smithy-version" }
smithy-rules-engine = { module = "software.amazon.smithy:smithy-rules-engine", version.ref = "smithy-version" }
smithy-aws-traits = { module = "software.amazon.smithy:smithy-aws-traits", version.ref = "smithy-version" }
smithy-protocol-test-traits = { module = "software.amazon.smithy:smithy-protocol-test-traits", version.ref = "smithy-version" }

junit-jupiter = { module = "org.junit.jupiter:junit-jupiter", version.ref = "junit-version" }
junit-jupiter-params = { module = "org.junit.jupiter:junit-jupiter-params", version.ref = "junit-version" }

kotlin-compile-testing = {module = "com.github.tschuchortdev:kotlin-compile-testing", version.ref = "kotlin-compile-testing-version" }
kotest-assertions-core = { module = "io.kotest:kotest-assertions-core", version.ref = "kotest-version" }
kotest-assertions-core-jvm = { module = "io.kotest:kotest-assertions-core-jvm", version.ref = "kotest-version" }
kotlinx-benchmark-runtime = { module = "org.jetbrains.kotlinx:kotlinx-benchmark-runtime", version.ref = "kotlinx-benchmark-version" }
kotlinx-serialization-json = { module = "org.jetbrains.kotlinx:kotlinx-serialization-json", version.ref = "kotlinx-serialization-version" }
testcontainers = { module = "org.testcontainers:testcontainers", version.ref = "testcontainers-version" }
testcontainers-junit-jupiter = { module = "org.testcontainers:junit-jupiter", version.ref = "testcontainers-version" }

ktor-http-cio = { module = "io.ktor:ktor-http-cio", version.ref = "ktor-version" }
ktor-utils = { module = "io.ktor:ktor-utils", version.ref = "ktor-version" }
ktor-io = { module = "io.ktor:ktor-io", version.ref = "ktor-version" }
ktor-server-netty = { module = "io.ktor:ktor-server-netty", version.ref = "ktor-version" }
ktor-server-jetty = { module = "io.ktor:ktor-server-jetty", version.ref = "ktor-version" }
ktor-server-cio = { module = "io.ktor:ktor-server-cio", version.ref = "ktor-version" }
ktor-network-tls-certificates = { module = "io.ktor:ktor-network-tls-certificates", version.ref = "ktor-version" }

kaml = { module = "com.charleskorn.kaml:kaml", version.ref = "kaml-version" }
jsoup = { module = "org.jsoup:jsoup", version.ref = "jsoup-version" }

[plugins]
dokka = { id = "org.jetbrains.dokka", version.ref = "dokka-version"}
kotlinx-benchmark = { id = "org.jetbrains.kotlinx.benchmark", version.ref = "kotlinx-benchmark-version" }
kotlinx-binary-compatibility-validator = { id = "org.jetbrains.kotlinx.binary-compatibility-validator", version = "0.13.2" }
kotlinx-serialization = { id = "org.jetbrains.kotlin.plugin.serialization", version.ref = "kotlin-version"}
smithy-gradle = { id = "software.amazon.smithy", version.ref = "smithy-gradle-version" }<|MERGE_RESOLUTION|>--- conflicted
+++ resolved
@@ -10,11 +10,7 @@
 otel-version = "1.27.0"
 slf4j-version = "2.0.6"
 slf4j-v1x-version = "1.7.36"
-<<<<<<< HEAD
-crt-kotlin-version = "0.7.4-SNAPSHOT"
-=======
 crt-kotlin-version = "0.8.0"
->>>>>>> 79ec317f
 
 # codegen
 smithy-version = "1.39.0"
