--- conflicted
+++ resolved
@@ -2,11 +2,7 @@
 kotlin-version = "2.1.0"
 dokka-version = "1.9.10"
 
-<<<<<<< HEAD
-aws-kotlin-repo-tools-version = "0.4.21-kn"
-=======
-aws-kotlin-repo-tools-version = "0.4.18"
->>>>>>> e6357f92
+aws-kotlin-repo-tools-version = "0.4.22-kn"
 
 # libs
 coroutines-version = "1.9.0"
@@ -17,23 +13,14 @@
 otel-version = "1.45.0"
 slf4j-version = "2.0.16"
 slf4j-v1x-version = "1.7.36"
-<<<<<<< HEAD
-crt-kotlin-version = "0.9.0"
+crt-kotlin-version = "0.9.1"
 micrometer-version = "1.14.2"
 kotlin-multiplatform-bignum-version = "0.3.10"
 kotlinx-datetime-version = "0.6.1"
 binary-compatibility-validator-version = "0.16.3"
 
 # codegen
-smithy-version = "1.53.0"
-=======
-crt-kotlin-version = "0.9.1"
-micrometer-version = "1.14.2"
-binary-compatibility-validator-version = "0.16.3"
-
-# codegen
 smithy-version = "1.54.0"
->>>>>>> e6357f92
 smithy-gradle-version = "0.9.0"
 
 # testing
