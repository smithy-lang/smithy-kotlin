[versions]
kotlin-version = "2.1.0"
dokka-version = "1.9.10"

<<<<<<< HEAD
aws-kotlin-repo-tools-version = "0.4.20-kn"
=======
aws-kotlin-repo-tools-version = "0.4.18"
>>>>>>> 0f8db445

# libs
coroutines-version = "1.9.0"
atomicfu-version = "0.25.0"
okhttp-version = "5.0.0-alpha.14"
okhttp4-version = "4.12.0"
okio-version = "3.9.1"
otel-version = "1.45.0"
slf4j-version = "2.0.16"
slf4j-v1x-version = "1.7.36"
<<<<<<< HEAD
crt-kotlin-version = "0.8.10"
micrometer-version = "1.13.6"
kotlin-multiplatform-bignum-version = "0.3.10"
kotlinx-datetime-version = "0.6.1"
=======
crt-kotlin-version = "0.9.0"
micrometer-version = "1.14.2"
binary-compatibility-validator-version = "0.16.3"
>>>>>>> 0f8db445

# codegen
smithy-version = "1.53.0"
smithy-gradle-version = "0.9.0"

# testing
junit-version = "5.10.5"
kotest-version = "5.9.1"
kotlin-compile-testing-version = "0.7.0"
kotlinx-benchmark-version = "0.4.12"
kotlinx-serialization-version = "1.7.3"
docker-java-version = "3.4.0"
ktor-version = "3.0.0"
kaml-version = "0.55.0"
jsoup-version = "1.18.1"

[libraries]
aws-kotlin-repo-tools-build-support = { module="aws.sdk.kotlin.gradle:build-support", version.ref = "aws-kotlin-repo-tools-version" }

kotlin-stdlib = { module = "org.jetbrains.kotlin:kotlin-stdlib", version.ref = "kotlin-version"}
kotlin-stdlib-jdk8 = { module = "org.jetbrains.kotlin:kotlin-stdlib-jdk8", version.ref = "kotlin-version"}
kotlin-test = { module = "org.jetbrains.kotlin:kotlin-test", version.ref = "kotlin-version" }
kotlin-test-junit5 = { module = "org.jetbrains.kotlin:kotlin-test-junit5", version.ref = "kotlin-version" }
dokka-core = { module = "org.jetbrains.dokka:dokka-core", version.ref = "dokka-version" }
dokka-base = { module = "org.jetbrains.dokka:dokka-base", version.ref = "dokka-version" }

kotlinx-atomicfu = { module = "org.jetbrains.kotlinx:atomicfu", version.ref = "atomicfu-version" }
kotlinx-atomicfu-plugin = { module = "org.jetbrains.kotlinx:atomicfu-gradle-plugin", version.ref = "atomicfu-version" }

kotlinx-coroutines-debug = { module = "org.jetbrains.kotlinx:kotlinx-coroutines-debug", version.ref = "coroutines-version" }
kotlinx-coroutines-test = { module = "org.jetbrains.kotlinx:kotlinx-coroutines-test", version.ref = "coroutines-version" }
kotlinx-coroutines-core = { module = "org.jetbrains.kotlinx:kotlinx-coroutines-core", version.ref = "coroutines-version" }
kotlinx-coroutines-jdk8 = { module = "org.jetbrains.kotlinx:kotlinx-coroutines-jdk8", version.ref = "coroutines-version" }
kotlinx-coroutines-slf4j = { module = "org.jetbrains.kotlinx:kotlinx-coroutines-slf4j", version.ref = "coroutines-version" }

okio = { module = "com.squareup.okio:okio", version.ref = "okio-version" }
okhttp = { module = "com.squareup.okhttp3:okhttp", version.ref = "okhttp-version" }
okhttp4 = { module = "com.squareup.okhttp3:okhttp", version.ref = "okhttp4-version" }
okhttp-coroutines = { module = "com.squareup.okhttp3:okhttp-coroutines", version.ref = "okhttp-version" }
opentelemetry-api = { module = "io.opentelemetry:opentelemetry-api", version.ref = "otel-version" }
opentelemetry-sdk-testing = {module = "io.opentelemetry:opentelemetry-sdk-testing", version.ref = "otel-version" }
slf4j-api = { module = "org.slf4j:slf4j-api", version.ref = "slf4j-version" }
slf4j-api-v1x = { module = "org.slf4j:slf4j-api", version.ref = "slf4j-v1x-version" }
slf4j-simple = { module = "org.slf4j:slf4j-simple", version.ref = "slf4j-version" }
crt-kotlin = { module = "aws.sdk.kotlin.crt:aws-crt-kotlin", version.ref = "crt-kotlin-version" }
micrometer-core = { module = "io.micrometer:micrometer-core", version.ref = "micrometer-version" }
kotlinx-datetime = { module = "org.jetbrains.kotlinx:kotlinx-datetime", version.ref = "kotlinx-datetime-version" }

smithy-codegen-core = { module = "software.amazon.smithy:smithy-codegen-core", version.ref = "smithy-version" }
smithy-cli = { module = "software.amazon.smithy:smithy-cli", version.ref = "smithy-version" }
smithy-model = { module = "software.amazon.smithy:smithy-model", version.ref = "smithy-version" }
smithy-waiters = { module = "software.amazon.smithy:smithy-waiters", version.ref = "smithy-version" }
smithy-protocol-traits = { module = "software.amazon.smithy:smithy-protocol-traits", version.ref = "smithy-version" }
smithy-protocol-tests = { module = "software.amazon.smithy:smithy-protocol-tests", version.ref = "smithy-version" }
smithy-protocol-test-traits = { module = "software.amazon.smithy:smithy-protocol-test-traits", version.ref = "smithy-version" }
smithy-aws-traits = { module = "software.amazon.smithy:smithy-aws-traits", version.ref = "smithy-version" }
smithy-rules-engine = { module = "software.amazon.smithy:smithy-rules-engine", version.ref = "smithy-version" }
smithy-aws-endpoints = { module = "software.amazon.smithy:smithy-aws-endpoints", version.ref = "smithy-version" }
smithy-aws-protocol-tests = { module = "software.amazon.smithy:smithy-aws-protocol-tests", version.ref = "smithy-version" }
smithy-aws-iam-traits = { module = "software.amazon.smithy:smithy-aws-iam-traits", version.ref = "smithy-version" }
smithy-aws-cloudformation-traits = { module = "software.amazon.smithy:smithy-aws-cloudformation-traits", version.ref = "smithy-version" }
smithy-smoke-test-traits = { module = "software.amazon.smithy:smithy-smoke-test-traits", version.ref = "smithy-version" }

junit-jupiter = { module = "org.junit.jupiter:junit-jupiter", version.ref = "junit-version" }
junit-jupiter-params = { module = "org.junit.jupiter:junit-jupiter-params", version.ref = "junit-version" }

kotlin-compile-testing = {module = "dev.zacsweers.kctfork:core", version.ref = "kotlin-compile-testing-version" }
kotest-assertions-core = { module = "io.kotest:kotest-assertions-core", version.ref = "kotest-version" }
kotest-assertions-core-jvm = { module = "io.kotest:kotest-assertions-core-jvm", version.ref = "kotest-version" }
kotlinx-benchmark-runtime = { module = "org.jetbrains.kotlinx:kotlinx-benchmark-runtime", version.ref = "kotlinx-benchmark-version" }
kotlinx-serialization-json = { module = "org.jetbrains.kotlinx:kotlinx-serialization-json", version.ref = "kotlinx-serialization-version" }
docker-core = { module = "com.github.docker-java:docker-java-core", version.ref = "docker-java-version" }
docker-transport-zerodep = { module = "com.github.docker-java:docker-java-transport-zerodep", version.ref = "docker-java-version" }

ktor-http-cio = { module = "io.ktor:ktor-http-cio", version.ref = "ktor-version" }
ktor-utils = { module = "io.ktor:ktor-utils", version.ref = "ktor-version" }
ktor-io = { module = "io.ktor:ktor-io", version.ref = "ktor-version" }
ktor-server-core = { module = "io.ktor:ktor-server-core", version.ref = "ktor-version" }
ktor-server-netty = { module = "io.ktor:ktor-server-netty", version.ref = "ktor-version" }
ktor-server-jetty-jakarta = { module = "io.ktor:ktor-server-jetty-jakarta", version.ref = "ktor-version" }
ktor-server-cio = { module = "io.ktor:ktor-server-cio", version.ref = "ktor-version" }
ktor-network-tls-certificates = { module = "io.ktor:ktor-network-tls-certificates", version.ref = "ktor-version" }
ktor-client-core = { module = "io.ktor:ktor-client-core", version.ref = "ktor-version" }

kaml = { module = "com.charleskorn.kaml:kaml", version.ref = "kaml-version" }
jsoup = { module = "org.jsoup:jsoup", version.ref = "jsoup-version" }

kotlin-multiplatform-bignum = { module = "com.ionspin.kotlin:bignum", version.ref = "kotlin-multiplatform-bignum-version" }

[plugins]
dokka = { id = "org.jetbrains.dokka", version.ref = "dokka-version"}
kotlin-jvm = {id = "org.jetbrains.kotlin.jvm", version.ref = "kotlin-version" }
kotlin-multiplatform = {id = "org.jetbrains.kotlin.multiplatform", version.ref = "kotlin-version" }
kotlinx-benchmark = { id = "org.jetbrains.kotlinx.benchmark", version.ref = "kotlinx-benchmark-version" }
kotlinx-binary-compatibility-validator = { id = "org.jetbrains.kotlinx.binary-compatibility-validator", version.ref = "binary-compatibility-validator-version" }
kotlinx-serialization = { id = "org.jetbrains.kotlin.plugin.serialization", version.ref = "kotlin-version"}
aws-kotlin-repo-tools-kmp = { id = "aws.sdk.kotlin.gradle.kmp", version.ref = "aws-kotlin-repo-tools-version" }
aws-kotlin-repo-tools-smithybuild = { id = "aws.sdk.kotlin.gradle.smithybuild", version.ref = "aws-kotlin-repo-tools-version" }
aws-kotlin-repo-tools-artifactsizemetrics = { id = "aws.sdk.kotlin.gradle.artifactsizemetrics", version.ref = "aws-kotlin-repo-tools-version" }<|MERGE_RESOLUTION|>--- conflicted
+++ resolved
@@ -2,11 +2,7 @@
 kotlin-version = "2.1.0"
 dokka-version = "1.9.10"
 
-<<<<<<< HEAD
 aws-kotlin-repo-tools-version = "0.4.20-kn"
-=======
-aws-kotlin-repo-tools-version = "0.4.18"
->>>>>>> 0f8db445
 
 # libs
 coroutines-version = "1.9.0"
@@ -17,16 +13,11 @@
 otel-version = "1.45.0"
 slf4j-version = "2.0.16"
 slf4j-v1x-version = "1.7.36"
-<<<<<<< HEAD
-crt-kotlin-version = "0.8.10"
-micrometer-version = "1.13.6"
+crt-kotlin-version = "0.9.0"
+micrometer-version = "1.14.2"
 kotlin-multiplatform-bignum-version = "0.3.10"
 kotlinx-datetime-version = "0.6.1"
-=======
-crt-kotlin-version = "0.9.0"
-micrometer-version = "1.14.2"
 binary-compatibility-validator-version = "0.16.3"
->>>>>>> 0f8db445
 
 # codegen
 smithy-version = "1.53.0"
