--- conflicted
+++ resolved
@@ -15,11 +15,8 @@
 slf4j-v1x-version = "1.7.36"
 crt-kotlin-version = "0.8.10"
 micrometer-version = "1.13.6"
-<<<<<<< HEAD
 kotlin-multiplatform-bignum-version = "0.3.10"
-=======
 kotlinx-datetime-version = "0.6.1"
->>>>>>> 43e39b80
 
 # codegen
 smithy-version = "1.51.0"
