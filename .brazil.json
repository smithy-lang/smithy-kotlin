--- conflicted
+++ resolved
@@ -46,12 +46,8 @@
         "KotlinStdlib-2.x"
       ],
       "com.squareup.okio:okio-jvm:3.*": [
-<<<<<<< HEAD
         "KotlinStdlibCommon-2.x",
         "KotlinStdlibJdk8-2.x"
-=======
-        "KotlinStdlibCommon-1.9.x",
-        "KotlinStdlibJdk8-1.9.x"
       ],
       "org.jetbrains.kotlinx:kotlinx-coroutines-core-jvm:1.7.*": [
         "KotlinStdlibCommon-1.9.x",
@@ -63,7 +59,6 @@
       ],
       "org.jetbrains.kotlin:kotlin-stdlib:1.9.*": [
         "KotlinStdlib-1.9.x"
->>>>>>> 153a7311
       ]
     }
   }
