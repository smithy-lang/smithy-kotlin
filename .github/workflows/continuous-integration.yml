name: CI

on:
  push:
    branches:
      - main
      - '*-main'
  pull_request:
  workflow_dispatch:

permissions:
  id-token: write
  contents: read

# Allow one instance of this workflow per pull request, and cancel older runs when new changes are pushed
concurrency:
  group: ci-pr-${{ github.ref }}
  cancel-in-progress: true

env:
  RUN: ${{ github.run_id }}-${{ github.run_number }}
  GRADLE_OPTS: "-Dorg.gradle.daemon=false -Dkotlin.incremental=false"

jobs:
  jvm:
    runs-on: ubuntu-latest
    strategy:
      fail-fast: false
      matrix:
        # we build with a specific JDK version but source/target compatibility should ensure the jar is usable by
        # the target versions we want to support
        java-version:
          - 8
          - 11
          - 17
          - 21
    steps:
      - name: Set start timestamp
        id: start
        run: printf 'timestamp=%(%s)T\n' >> "$GITHUB_OUTPUT"
      - name: Checkout sources
        uses: actions/checkout@v4
        with:
          path: 'smithy-kotlin'

      - name: Setup build
        uses: ./smithy-kotlin/.github/actions/setup-build

      - name: Configure JDK
        uses: actions/setup-java@v3
        with:
          distribution: 'corretto'
          java-version: 17
          cache: 'gradle'
      - name: Configure AWS Credentials
        uses: aws-actions/configure-aws-credentials@v4
        with:
          role-to-assume: ${{ secrets.CI_AWS_ROLE_ARN }}
          aws-region: us-west-2
      - name: Setup kat
        uses: aws/aws-kotlin-repo-tools/.github/actions/setup-kat@main
      - name: Configure Gradle
        uses: aws/aws-kotlin-repo-tools/.github/actions/configure-gradle@main
        with:
          working-directory: 'smithy-kotlin'

      - name: Build and Test on JVM
        working-directory: ./smithy-kotlin
        shell: bash
        run: |
          ./gradlew -Paws.kotlin.native=false -Ptest.java.version=${{ matrix.java-version }} jvmTest --stacktrace

  # macos-14 build and test for targets: jvm, macoArm64, iosSimulatorArm64, watchosSimulatorArm65, tvosSimulatorArm64
  # macos-13 build and test for targets: jvm, macoX64, iosX64, tvosX64, watchosX64
  macos:
    strategy:
      fail-fast: false
      matrix:
        os: [macos-14, macos-13]
    runs-on: ${{ matrix.os }}
    steps:
      - name: Checkout sources
        uses: actions/checkout@v4
        with:
          path: 'smithy-kotlin'

      - name: Setup build
        uses: ./smithy-kotlin/.github/actions/setup-build

      - name: Build and Test on Apple platforms
        working-directory: ./smithy-kotlin
        shell: bash
        run: |
<<<<<<< HEAD
          # FIXME K2. Re-enable warnings as errors after this warning is removed: https://youtrack.jetbrains.com/issue/KT-68532
          # echo "kotlinWarningsAsErrors=true" >> $GITHUB_WORKSPACE/local.properties              
          ./gradlew apiCheck
          ./gradlew build

      - name: Save Test Reports
        if: failure()
        uses: actions/upload-artifact@v4
        with:
          name: test-reports-${{ matrix.os }}
          path: '**/build/reports'

  # build and test for targets: jvm, linuxX64
  # cross compile for: linuxX64, linuxArm64
  linux:
    runs-on: ubuntu-latest
    steps:
      - name: Checkout sources
        uses: actions/checkout@v4
        with:
          path: 'smithy-kotlin'

      - name: Configure Gradle
        uses: aws/aws-kotlin-repo-tools/.github/actions/configure-gradle@main
        with:
          working-directory: 'smithy-kotlin'

      - name: Setup build
        uses: ./smithy-kotlin/.github/actions/setup-build

      - name: Configure CRT Docker Images
        run: |
          ./aws-crt-kotlin/docker-images/build-all.sh

      - name: Build and Test on Linux with Cross-Compile
        working-directory: ./smithy-kotlin
        shell: bash
        run: |
          # FIXME K2. Re-enable warnings as errors after this warning is removed: https://youtrack.jetbrains.com/issue/KT-68532
          # echo "kotlinWarningsAsErrors=true" >> $GITHUB_WORKSPACE/local.properties
          ./gradlew apiCheck
          ./gradlew build

      - name: Save Test Reports
        if: failure()
        uses: actions/upload-artifact@v4
        with:
          name: test-reports-${{ matrix.os }}
          path: '**/build/reports'

  # windows JVM
  windows:
    runs-on: windows-2022
    steps:
      - name: Checkout sources
        uses: actions/checkout@v4
        with:
          path: 'smithy-kotlin'

      - name: Setup build
        uses: ./smithy-kotlin/.github/actions/setup-build

      - name: Build and Test on Windows JVM
        working-directory: ./smithy-kotlin
        run: |
          ./gradlew apiCheck
          ./gradlew -P"aws.kotlin.native=false" build

      - name: Save Test Reports
        if: failure()
        uses: actions/upload-artifact@v4
        with:
          name: test-reports-windows
          path: '**/build/reports'
=======
          ./gradlew -Ptest.java.version=${{ matrix.java-version }} jvmTest --stacktrace
      - name: Calculate duration
        id: end
        if: always()
        run: |
          printf -v now '%(%s)T'
          duration=$(( now - ${{ steps.start.outputs.timestamp }} ))
          echo "duration=$duration" >> "$GITHUB_OUTPUT"
      - name: Emit metrics
        if: always() # run this step even if previous steps failed or the job is canceled
        uses: aws/aws-kotlin-repo-tools/.github/actions/emit-metrics@main
        with:
          namespace: CI Metrics
          dimensions: |
            Product=smithy-kotlin
            JobName=${{ github.job }}(${{ matrix.java-version }})
            Branch=${{ github.base_ref || github.ref_name }}
          metrics: |
            WorkflowSucceeded:${{ job.status == 'success' && '1' || '0' }}:Count
            WorkflowDuration:${{ steps.end.outputs.duration }}:Seconds
>>>>>>> 35b62343

  all-platforms:
    runs-on: ${{ matrix.os }}
    strategy:
      fail-fast: false
      matrix:
        os: [ ubuntu-latest, macos-latest, windows-latest ]
    steps:
      - name: Set start timestamp
        id: start
        shell: bash
        run: echo "timestamp=$(date +%s)" >> "$GITHUB_OUTPUT"
      - name: Checkout sources
        uses: actions/checkout@v4
        with:
          path: 'smithy-kotlin'

      - name: Setup build
        uses: ./smithy-kotlin/.github/actions/setup-build

      - name: Configure JDK
        uses: actions/setup-java@v3
        with:
          distribution: 'corretto'
          java-version: 17
          cache: 'gradle'
<<<<<<< HEAD

=======
      - name: Configure AWS Credentials
        uses: aws-actions/configure-aws-credentials@v4
        with:
          role-to-assume: ${{ secrets.CI_AWS_ROLE_ARN }}
          aws-region: us-west-2
      - name: Setup kat
        uses: aws/aws-kotlin-repo-tools/.github/actions/setup-kat@main
>>>>>>> 35b62343
      - name: Configure Gradle
        uses: aws/aws-kotlin-repo-tools/.github/actions/configure-gradle@main
        with:
          working-directory: 'smithy-kotlin'

      - name: Test
        working-directory: ./smithy-kotlin
        shell: bash
        run: |
<<<<<<< HEAD
          # FIXME K2. Re-enable warnings as errors after this warning is removed: https://youtrack.jetbrains.com/issue/KT-68532
          # echo "kotlinWarningsAsErrors=true" >> $GITHUB_WORKSPACE/local.properties
          ./gradlew -Paws.kotlin.native=false apiCheck
          ./gradlew -Paws.kotlin.native=false test jvmTest

=======
          echo "kotlinWarningsAsErrors=true" >> $GITHUB_WORKSPACE/local.properties
          ./gradlew apiCheck
          ./gradlew test jvmTest
      - name: Calculate duration
        id: end
        if: always()
        shell: bash
        run: |
          now=$(date +%s)
          duration=$(( now - ${{ steps.start.outputs.timestamp }} ))
          echo "duration=$duration" >> "$GITHUB_OUTPUT"
      - name: Emit metrics
        if: always() # run this step even if previous steps failed or the job is canceled
        uses: aws/aws-kotlin-repo-tools/.github/actions/emit-metrics@main
        with:
          namespace: CI Metrics
          dimensions: |
            Product=smithy-kotlin
            JobName=${{ github.job }}(${{ matrix.os }})
            Branch=${{ github.base_ref || github.ref_name }}
          metrics: |
            WorkflowSucceeded:${{ job.status == 'success' && '1' || '0' }}:Count
            WorkflowDuration:${{ steps.end.outputs.duration }}:Seconds
>>>>>>> 35b62343
      - name: Save Test Reports
        if: failure()
        uses: actions/upload-artifact@v4
        with:
          name: test-reports-${{ matrix.os }}
          path: '**/build/reports'

  protocol-tests:
    runs-on: ubuntu-latest
    steps:
      - name: Set start timestamp
        id: start
        run: printf 'timestamp=%(%s)T\n' >> "$GITHUB_OUTPUT"
      - name: Checkout sources
        uses: actions/checkout@v4
        with:
          path: 'smithy-kotlin'

      - name: Setup build
        uses: ./smithy-kotlin/.github/actions/setup-build

      - name: Configure JDK
        uses: actions/setup-java@v3
        with:
          distribution: 'corretto'
          java-version: 17
          cache: 'gradle'
<<<<<<< HEAD

=======
      - name: Configure AWS Credentials
        uses: aws-actions/configure-aws-credentials@v4
        with:
          role-to-assume: ${{ secrets.CI_AWS_ROLE_ARN }}
          aws-region: us-west-2
      - name: Setup kat
        uses: aws/aws-kotlin-repo-tools/.github/actions/setup-kat@main
>>>>>>> 35b62343
      - name: Configure Gradle
        uses: aws/aws-kotlin-repo-tools/.github/actions/configure-gradle@main
        with:
          working-directory: 'smithy-kotlin'

      - name: Test
        working-directory: ./smithy-kotlin
        shell: bash
        run: |
<<<<<<< HEAD
          ./gradlew -Paws.kotlin.native=false publishToMavenLocal
          ./gradlew -Paws.kotlin.native=false testAllProtocols
=======
          ./gradlew publishToMavenLocal
          ./gradlew testAllProtocols
      - name: Calculate duration
        id: end
        if: always()
        run: |
          printf -v now '%(%s)T'
          duration=$(( now - ${{ steps.start.outputs.timestamp }} ))
          echo "duration=$duration" >> "$GITHUB_OUTPUT"
      - name: Emit metrics
        if: always() # run this step even if previous steps failed or the job is canceled
        uses: aws/aws-kotlin-repo-tools/.github/actions/emit-metrics@main
        with:
          namespace: CI Metrics
          dimensions: |
            Product=smithy-kotlin
            JobName=${{ github.job }}
            Branch=${{ github.base_ref || github.ref_name }}
          metrics: |
            WorkflowSucceeded:${{ job.status == 'success' && '1' || '0' }}:Count
            WorkflowDuration:${{ steps.end.outputs.duration }}:Seconds
>>>>>>> 35b62343

  downstream:
    runs-on: ubuntu-latest
    steps:
    - name: Set start timestamp
      id: start
      run: printf 'timestamp=%(%s)T\n' >> "$GITHUB_OUTPUT"
    - name: Checkout sources
      uses: actions/checkout@v4
      with:
        path: 'smithy-kotlin'

    - name: Setup build
      uses: ./smithy-kotlin/.github/actions/setup-build

    - name: Checkout tools
      uses: actions/checkout@v4
      with:
        path: 'aws-kotlin-repo-tools'
        repository: 'aws/aws-kotlin-repo-tools'
        ref: '0.2.3'
        sparse-checkout: |
          .github

    - name: Checkout aws-sdk-kotlin
      uses: ./aws-kotlin-repo-tools/.github/actions/checkout-head
      with:
        # smithy-kotlin is checked out as a sibling dir which will automatically make it an included build
        path: 'aws-sdk-kotlin'
        repository: 'aws/aws-sdk-kotlin'
<<<<<<< HEAD

=======
    - name: Configure AWS Credentials
      uses: aws-actions/configure-aws-credentials@v4
      with:
        role-to-assume: ${{ secrets.CI_AWS_ROLE_ARN }}
        aws-region: us-west-2
    - name: Setup kat
      uses: aws/aws-kotlin-repo-tools/.github/actions/setup-kat@main
>>>>>>> 35b62343
    - name: Configure Gradle - smithy-kotlin
      uses: aws/aws-kotlin-repo-tools/.github/actions/configure-gradle@main
      with:
        working-directory: ./smithy-kotlin

    - name: Configure Gradle - aws-sdk-kotlin
      uses: aws/aws-kotlin-repo-tools/.github/actions/configure-gradle@main
      with:
        working-directory: ./aws-sdk-kotlin

    - name: Build and Test aws-sdk-kotlin downstream
      working-directory: ./smithy-kotlin
      run: |
        # TODO - JVM only
        cd $GITHUB_WORKSPACE/smithy-kotlin
        ./gradlew --parallel -Paws.kotlin.native=false publishToMavenLocal
        SMITHY_KOTLIN_RUNTIME_VERSION=$(grep sdkVersion= gradle.properties | cut -d = -f 2)
        SMITHY_KOTLIN_CODEGEN_VERSION=$(grep codegenVersion= gradle.properties | cut -d = -f 2)
        cd $GITHUB_WORKSPACE/aws-sdk-kotlin
        # replace smithy-kotlin-runtime-version and smithy-kotlin-codegen-version to be
        # whatever we are testing such that the protocol test projects don't fail with a
        # version that doesn't exist locally or in maven central. Otherwise the generated
        # protocol test projects will use whatever the SDK thinks the version of
        # smithy-kotlin should be
        sed -i "s/smithy-kotlin-runtime-version = .*$/smithy-kotlin-runtime-version = \"$SMITHY_KOTLIN_RUNTIME_VERSION\"/" gradle/libs.versions.toml
        sed -i "s/smithy-kotlin-codegen-version = .*$/smithy-kotlin-codegen-version = \"$SMITHY_KOTLIN_CODEGEN_VERSION\"/" gradle/libs.versions.toml
<<<<<<< HEAD
        ./gradlew --parallel -Paws.kotlin.native=false publishToMavenLocal
        ./gradlew -Paws.kotlin.native=false test jvmTest
        ./gradlew -Paws.kotlin.native=false testAllProtocols
=======
        ./gradlew --parallel publishToMavenLocal
        ./gradlew test jvmTest
        ./gradlew testAllProtocols
    - name: Calculate duration
      id: end
      if: always()
      run: |
        printf -v now '%(%s)T'
        duration=$(( now - ${{ steps.start.outputs.timestamp }} ))
        echo "duration=$duration" >> "$GITHUB_OUTPUT"
    - name: Emit metrics
      if: always() # run this step even if previous steps failed or the job is canceled
      uses: aws/aws-kotlin-repo-tools/.github/actions/emit-metrics@main
      with:
        namespace: CI Metrics
        dimensions: |
          Product=smithy-kotlin
          JobName=${{ github.job }}
          Branch=${{ github.base_ref || github.ref_name }}
        metrics: |
          WorkflowSucceeded:${{ job.status == 'success' && '1' || '0' }}:Count
          WorkflowDuration:${{ steps.end.outputs.duration }}:Seconds
>>>>>>> 35b62343
<|MERGE_RESOLUTION|>--- conflicted
+++ resolved
@@ -70,6 +70,26 @@
         run: |
           ./gradlew -Paws.kotlin.native=false -Ptest.java.version=${{ matrix.java-version }} jvmTest --stacktrace
 
+      - name: Calculate duration
+        id: end
+        if: always()
+        run: |
+          printf -v now '%(%s)T'
+          duration=$(( now - ${{ steps.start.outputs.timestamp }} ))
+          echo "duration=$duration" >> "$GITHUB_OUTPUT"
+      - name: Emit metrics
+        if: always() # run this step even if previous steps failed or the job is canceled
+        uses: aws/aws-kotlin-repo-tools/.github/actions/emit-metrics@main
+        with:
+          namespace: CI Metrics
+          dimensions: |
+            Product=smithy-kotlin
+            JobName=${{ github.job }}(${{ matrix.java-version }})
+            Branch=${{ github.base_ref || github.ref_name }}
+          metrics: |
+            WorkflowSucceeded:${{ job.status == 'success' && '1' || '0' }}:Count
+            WorkflowDuration:${{ steps.end.outputs.duration }}:Seconds
+
   # macos-14 build and test for targets: jvm, macoArm64, iosSimulatorArm64, watchosSimulatorArm65, tvosSimulatorArm64
   # macos-13 build and test for targets: jvm, macoX64, iosX64, tvosX64, watchosX64
   macos:
@@ -91,7 +111,6 @@
         working-directory: ./smithy-kotlin
         shell: bash
         run: |
-<<<<<<< HEAD
           # FIXME K2. Re-enable warnings as errors after this warning is removed: https://youtrack.jetbrains.com/issue/KT-68532
           # echo "kotlinWarningsAsErrors=true" >> $GITHUB_WORKSPACE/local.properties              
           ./gradlew apiCheck
@@ -166,28 +185,6 @@
         with:
           name: test-reports-windows
           path: '**/build/reports'
-=======
-          ./gradlew -Ptest.java.version=${{ matrix.java-version }} jvmTest --stacktrace
-      - name: Calculate duration
-        id: end
-        if: always()
-        run: |
-          printf -v now '%(%s)T'
-          duration=$(( now - ${{ steps.start.outputs.timestamp }} ))
-          echo "duration=$duration" >> "$GITHUB_OUTPUT"
-      - name: Emit metrics
-        if: always() # run this step even if previous steps failed or the job is canceled
-        uses: aws/aws-kotlin-repo-tools/.github/actions/emit-metrics@main
-        with:
-          namespace: CI Metrics
-          dimensions: |
-            Product=smithy-kotlin
-            JobName=${{ github.job }}(${{ matrix.java-version }})
-            Branch=${{ github.base_ref || github.ref_name }}
-          metrics: |
-            WorkflowSucceeded:${{ job.status == 'success' && '1' || '0' }}:Count
-            WorkflowDuration:${{ steps.end.outputs.duration }}:Seconds
->>>>>>> 35b62343
 
   all-platforms:
     runs-on: ${{ matrix.os }}
@@ -214,9 +211,6 @@
           distribution: 'corretto'
           java-version: 17
           cache: 'gradle'
-<<<<<<< HEAD
-
-=======
       - name: Configure AWS Credentials
         uses: aws-actions/configure-aws-credentials@v4
         with:
@@ -224,7 +218,6 @@
           aws-region: us-west-2
       - name: Setup kat
         uses: aws/aws-kotlin-repo-tools/.github/actions/setup-kat@main
->>>>>>> 35b62343
       - name: Configure Gradle
         uses: aws/aws-kotlin-repo-tools/.github/actions/configure-gradle@main
         with:
@@ -234,16 +227,11 @@
         working-directory: ./smithy-kotlin
         shell: bash
         run: |
-<<<<<<< HEAD
           # FIXME K2. Re-enable warnings as errors after this warning is removed: https://youtrack.jetbrains.com/issue/KT-68532
           # echo "kotlinWarningsAsErrors=true" >> $GITHUB_WORKSPACE/local.properties
           ./gradlew -Paws.kotlin.native=false apiCheck
           ./gradlew -Paws.kotlin.native=false test jvmTest
 
-=======
-          echo "kotlinWarningsAsErrors=true" >> $GITHUB_WORKSPACE/local.properties
-          ./gradlew apiCheck
-          ./gradlew test jvmTest
       - name: Calculate duration
         id: end
         if: always()
@@ -264,7 +252,7 @@
           metrics: |
             WorkflowSucceeded:${{ job.status == 'success' && '1' || '0' }}:Count
             WorkflowDuration:${{ steps.end.outputs.duration }}:Seconds
->>>>>>> 35b62343
+
       - name: Save Test Reports
         if: failure()
         uses: actions/upload-artifact@v4
@@ -292,9 +280,6 @@
           distribution: 'corretto'
           java-version: 17
           cache: 'gradle'
-<<<<<<< HEAD
-
-=======
       - name: Configure AWS Credentials
         uses: aws-actions/configure-aws-credentials@v4
         with:
@@ -302,7 +287,6 @@
           aws-region: us-west-2
       - name: Setup kat
         uses: aws/aws-kotlin-repo-tools/.github/actions/setup-kat@main
->>>>>>> 35b62343
       - name: Configure Gradle
         uses: aws/aws-kotlin-repo-tools/.github/actions/configure-gradle@main
         with:
@@ -312,12 +296,8 @@
         working-directory: ./smithy-kotlin
         shell: bash
         run: |
-<<<<<<< HEAD
           ./gradlew -Paws.kotlin.native=false publishToMavenLocal
           ./gradlew -Paws.kotlin.native=false testAllProtocols
-=======
-          ./gradlew publishToMavenLocal
-          ./gradlew testAllProtocols
       - name: Calculate duration
         id: end
         if: always()
@@ -337,7 +317,6 @@
           metrics: |
             WorkflowSucceeded:${{ job.status == 'success' && '1' || '0' }}:Count
             WorkflowDuration:${{ steps.end.outputs.duration }}:Seconds
->>>>>>> 35b62343
 
   downstream:
     runs-on: ubuntu-latest
@@ -368,9 +347,6 @@
         # smithy-kotlin is checked out as a sibling dir which will automatically make it an included build
         path: 'aws-sdk-kotlin'
         repository: 'aws/aws-sdk-kotlin'
-<<<<<<< HEAD
-
-=======
     - name: Configure AWS Credentials
       uses: aws-actions/configure-aws-credentials@v4
       with:
@@ -378,7 +354,6 @@
         aws-region: us-west-2
     - name: Setup kat
       uses: aws/aws-kotlin-repo-tools/.github/actions/setup-kat@main
->>>>>>> 35b62343
     - name: Configure Gradle - smithy-kotlin
       uses: aws/aws-kotlin-repo-tools/.github/actions/configure-gradle@main
       with:
@@ -405,14 +380,9 @@
         # smithy-kotlin should be
         sed -i "s/smithy-kotlin-runtime-version = .*$/smithy-kotlin-runtime-version = \"$SMITHY_KOTLIN_RUNTIME_VERSION\"/" gradle/libs.versions.toml
         sed -i "s/smithy-kotlin-codegen-version = .*$/smithy-kotlin-codegen-version = \"$SMITHY_KOTLIN_CODEGEN_VERSION\"/" gradle/libs.versions.toml
-<<<<<<< HEAD
         ./gradlew --parallel -Paws.kotlin.native=false publishToMavenLocal
         ./gradlew -Paws.kotlin.native=false test jvmTest
         ./gradlew -Paws.kotlin.native=false testAllProtocols
-=======
-        ./gradlew --parallel publishToMavenLocal
-        ./gradlew test jvmTest
-        ./gradlew testAllProtocols
     - name: Calculate duration
       id: end
       if: always()
@@ -431,5 +401,4 @@
           Branch=${{ github.base_ref || github.ref_name }}
         metrics: |
           WorkflowSucceeded:${{ job.status == 'success' && '1' || '0' }}:Count
-          WorkflowDuration:${{ steps.end.outputs.duration }}:Seconds
->>>>>>> 35b62343
+          WorkflowDuration:${{ steps.end.outputs.duration }}:Seconds