name: CI

on:
  push:
    branches:
      - main
      - '*-main'
  pull_request:
  workflow_dispatch:

# Allow one instance of this workflow per pull request, and cancel older runs when new changes are pushed
concurrency:
  group: ci-pr-${{ github.ref }}
  cancel-in-progress: true

env:
  RUN: ${{ github.run_id }}-${{ github.run_number }}
  GRADLE_OPTS: "-Dorg.gradle.daemon=false -Dkotlin.incremental=false"

jobs:
  jvm:
    runs-on: ubuntu-latest
    strategy:
      fail-fast: false
      matrix:
        # we build with a specific JDK version but source/target compatibility should ensure the jar is usable by
        # the target versions we want to support
        java-version:
          - 8
          - 11
          - 17
          - 21
    steps:
      - name: Checkout sources
        uses: actions/checkout@v4
        with:
<<<<<<< HEAD
          path: 'smithy-kotlin'

      - name: Setup build
        uses: ./smithy-kotlin/.github/actions/setup-build

      - name: Build and Test on JVM
        working-directory: ./smithy-kotlin
        shell: bash
        run: |
          ./gradlew -Paws.kotlin.native=false -Ptest.java.version=${{ matrix.java-version }} jvmTest --stacktrace

  # macos-14 build and test for targets: jvm, macoArm64, iosSimulatorArm64, watchosSimulatorArm65, tvosSimulatorArm64
  # macos-13 build and test for targets: jvm, macoX64, iosX64, tvosX64, watchosX64
  macos:
    strategy:
      fail-fast: false
      matrix:
        os: [macos-14, macos-13]
    runs-on: ${{ matrix.os }}
    steps:
      - name: Checkout sources
        uses: actions/checkout@v4
        with:
          path: 'smithy-kotlin'

      - name: Setup build
        uses: ./smithy-kotlin/.github/actions/setup-build

      - name: Build and Test on Apple platforms
        working-directory: ./smithy-kotlin
        shell: bash
        run: |
          # FIXME K2. Re-enable warnings as errors after this warning is removed: https://youtrack.jetbrains.com/issue/KT-68532
          # echo "kotlinWarningsAsErrors=true" >> $GITHUB_WORKSPACE/local.properties              
          ./gradlew apiCheck
          ./gradlew build

      - name: Save Test Reports
        if: failure()
        uses: actions/upload-artifact@v4
        with:
          name: test-reports-${{ matrix.os }}
          path: '**/build/reports'

  # build and test for targets: jvm, linuxX64
  # cross compile for: linuxX64, linuxArm64
  # TODO - add mingw as cross compile target
  linux:
    runs-on: ubuntu-latest
    steps:
      - name: Checkout sources
        uses: actions/checkout@v4
        with:
          path: 'smithy-kotlin'

      - name: Configure Gradle
        uses: awslabs/aws-kotlin-repo-tools/.github/actions/configure-gradle@main
        with:
          working-directory: 'smithy-kotlin'

      - name: Setup build
        uses: ./smithy-kotlin/.github/actions/setup-build

      - name: Configure CRT Docker Images
        run: |
          ./aws-crt-kotlin/docker-images/build-all.sh

      - name: Build and Test on Linux with Cross-Compile
        working-directory: ./smithy-kotlin
=======
          distribution: 'corretto'
          java-version: 17
          cache: 'gradle'
      - name: Configure Gradle
        uses: awslabs/aws-kotlin-repo-tools/.github/actions/configure-gradle@main
      - name: Test
>>>>>>> 8e00fc6b
        shell: bash
        run: |
          # FIXME K2. Re-enable warnings as errors after this warning is removed: https://youtrack.jetbrains.com/issue/KT-68532
          # echo "kotlinWarningsAsErrors=true" >> $GITHUB_WORKSPACE/local.properties
          ./gradlew apiCheck
          ./gradlew build

      - name: Save Test Reports
        if: failure()
        uses: actions/upload-artifact@v4
        with:
          name: test-reports-${{ matrix.os }}
          path: '**/build/reports'

  # windows JVM
  windows:
    runs-on: windows-2022
    steps:
      - name: Checkout sources
        uses: actions/checkout@v4
        with:
          path: 'smithy-kotlin'

      - name: Setup build
        uses: ./smithy-kotlin/.github/actions/setup-build

      - name: Build and Test on Windows JVM
        working-directory: ./smithy-kotlin
        run: |
          ./gradlew apiCheck
          ./gradlew -P"aws.kotlin.native=false" build

      - name: Save Test Reports
        if: failure()
        uses: actions/upload-artifact@v4
        with:
          name: test-reports-windows
          path: '**/build/reports'

  all-platforms:
    runs-on: ${{ matrix.os }}
    strategy:
      fail-fast: false
      matrix:
        os: [ ubuntu-latest, macos-latest, windows-latest ]
    steps:
      - name: Checkout sources
        uses: actions/checkout@v4
        with:
<<<<<<< HEAD
          path: 'smithy-kotlin'

      - name: Setup build
        uses: ./smithy-kotlin/.github/actions/setup-build

      - name: Configure Gradle
        uses: awslabs/aws-kotlin-repo-tools/.github/actions/configure-gradle@main
        with:
          working-directory: 'smithy-kotlin'

=======
          distribution: 'corretto'
          java-version: 17
          cache: 'gradle'
      - name: Configure Gradle
        uses: awslabs/aws-kotlin-repo-tools/.github/actions/configure-gradle@main
>>>>>>> 8e00fc6b
      - name: Test
        working-directory: ./smithy-kotlin
        shell: bash
        run: |
<<<<<<< HEAD
          # FIXME K2. Re-enable warnings as errors after this warning is removed: https://youtrack.jetbrains.com/issue/KT-68532
          # echo "kotlinWarningsAsErrors=true" >> $GITHUB_WORKSPACE/local.properties
          ./gradlew -Paws.kotlin.native=false apiCheck
          ./gradlew -Paws.kotlin.native=false test jvmTest

=======
          echo "kotlinWarningsAsErrors=true" >> $GITHUB_WORKSPACE/local.properties
          ./gradlew apiCheck
          ./gradlew test jvmTest
>>>>>>> 8e00fc6b
      - name: Save Test Reports
        if: failure()
        uses: actions/upload-artifact@v4
        with:
          name: test-reports-${{ matrix.os }}
          path: '**/build/reports'

  protocol-tests:
    runs-on: ubuntu-latest
    steps:
      - name: Checkout sources
        uses: actions/checkout@v4
        with:
<<<<<<< HEAD
          path: 'smithy-kotlin'

      - name: Setup build
        uses: ./smithy-kotlin/.github/actions/setup-build

      - name: Configure Gradle
        uses: awslabs/aws-kotlin-repo-tools/.github/actions/configure-gradle@main
        with:
          working-directory: 'smithy-kotlin'

=======
          distribution: 'corretto'
          java-version: 17
          cache: 'gradle'
      - name: Configure Gradle
        uses: awslabs/aws-kotlin-repo-tools/.github/actions/configure-gradle@main
>>>>>>> 8e00fc6b
      - name: Test
        working-directory: ./smithy-kotlin
        shell: bash
        run: |
          ./gradlew -Paws.kotlin.native=false publishToMavenLocal
          ./gradlew -Paws.kotlin.native=false testAllProtocols

  downstream:
    runs-on: ubuntu-latest
    steps:
    - name: Checkout sources
      uses: actions/checkout@v4
      with:
        path: 'smithy-kotlin'

    - name: Setup build
      uses: ./smithy-kotlin/.github/actions/setup-build

    - name: Checkout aws-sdk-kotlin
      uses: ./aws-kotlin-repo-tools/.github/actions/checkout-head
      with:
        # smithy-kotlin is checked out as a sibling dir which will automatically make it an included build
        path: 'aws-sdk-kotlin'
        repository: 'awslabs/aws-sdk-kotlin'
<<<<<<< HEAD

    - name: Configure Gradle - smithy-kotlin
      uses: awslabs/aws-kotlin-repo-tools/.github/actions/configure-gradle@main
=======
    - name: Configure Gradle - smithy-kotlin
      uses: awslabs/aws-kotlin-repo-tools/.github/actions/configure-gradle@main
      with:
        working-directory: ./smithy-kotlin
    - name: Configure Gradle - aws-sdk-kotlin
      uses: awslabs/aws-kotlin-repo-tools/.github/actions/configure-gradle@main
      with:
        working-directory: ./aws-sdk-kotlin
    - name: Configure JDK
      uses: actions/setup-java@v3
>>>>>>> 8e00fc6b
      with:
        working-directory: ./smithy-kotlin

    - name: Configure Gradle - aws-sdk-kotlin
      uses: awslabs/aws-kotlin-repo-tools/.github/actions/configure-gradle@main
      with:
        working-directory: ./aws-sdk-kotlin

    - name: Build and Test aws-sdk-kotlin downstream
      working-directory: ./smithy-kotlin
      run: |
        # TODO - JVM only
        cd $GITHUB_WORKSPACE/smithy-kotlin
        ./gradlew --parallel -Paws.kotlin.native=false publishToMavenLocal
        SMITHY_KOTLIN_RUNTIME_VERSION=$(grep sdkVersion= gradle.properties | cut -d = -f 2)
        SMITHY_KOTLIN_CODEGEN_VERSION=$(grep codegenVersion= gradle.properties | cut -d = -f 2)
        cd $GITHUB_WORKSPACE/aws-sdk-kotlin
        # replace smithy-kotlin-runtime-version and smithy-kotlin-codegen-version to be
        # whatever we are testing such that the protocol test projects don't fail with a
        # version that doesn't exist locally or in maven central. Otherwise the generated
        # protocol test projects will use whatever the SDK thinks the version of
        # smithy-kotlin should be
        sed -i "s/smithy-kotlin-runtime-version = .*$/smithy-kotlin-runtime-version = \"$SMITHY_KOTLIN_RUNTIME_VERSION\"/" gradle/libs.versions.toml
        sed -i "s/smithy-kotlin-codegen-version = .*$/smithy-kotlin-codegen-version = \"$SMITHY_KOTLIN_CODEGEN_VERSION\"/" gradle/libs.versions.toml
        ./gradlew --parallel -Paws.kotlin.native=false publishToMavenLocal
        ./gradlew -Paws.kotlin.native=false test jvmTest
        ./gradlew -Paws.kotlin.native=false testAllProtocols<|MERGE_RESOLUTION|>--- conflicted
+++ resolved
@@ -34,11 +34,17 @@
       - name: Checkout sources
         uses: actions/checkout@v4
         with:
-<<<<<<< HEAD
-          path: 'smithy-kotlin'
-
-      - name: Setup build
-        uses: ./smithy-kotlin/.github/actions/setup-build
+          path: 'smithy-kotlin'
+
+      - name: Setup build
+        uses: ./smithy-kotlin/.github/actions/setup-build
+
+      - name: Configure JDK
+        uses: actions/setup-java@v3
+        with:
+          distribution: 'corretto'
+          java-version: 17
+          cache: 'gradle'
 
       - name: Build and Test on JVM
         working-directory: ./smithy-kotlin
@@ -104,14 +110,6 @@
 
       - name: Build and Test on Linux with Cross-Compile
         working-directory: ./smithy-kotlin
-=======
-          distribution: 'corretto'
-          java-version: 17
-          cache: 'gradle'
-      - name: Configure Gradle
-        uses: awslabs/aws-kotlin-repo-tools/.github/actions/configure-gradle@main
-      - name: Test
->>>>>>> 8e00fc6b
         shell: bash
         run: |
           # FIXME K2. Re-enable warnings as errors after this warning is removed: https://youtrack.jetbrains.com/issue/KT-68532
@@ -161,39 +159,32 @@
       - name: Checkout sources
         uses: actions/checkout@v4
         with:
-<<<<<<< HEAD
-          path: 'smithy-kotlin'
-
-      - name: Setup build
-        uses: ./smithy-kotlin/.github/actions/setup-build
-
-      - name: Configure Gradle
-        uses: awslabs/aws-kotlin-repo-tools/.github/actions/configure-gradle@main
-        with:
-          working-directory: 'smithy-kotlin'
-
-=======
+          path: 'smithy-kotlin'
+
+      - name: Setup build
+        uses: ./smithy-kotlin/.github/actions/setup-build
+
+      - name: Configure JDK
+        uses: actions/setup-java@v3
+        with:
           distribution: 'corretto'
           java-version: 17
           cache: 'gradle'
+
       - name: Configure Gradle
         uses: awslabs/aws-kotlin-repo-tools/.github/actions/configure-gradle@main
->>>>>>> 8e00fc6b
+        with:
+          working-directory: 'smithy-kotlin'
+
       - name: Test
         working-directory: ./smithy-kotlin
         shell: bash
         run: |
-<<<<<<< HEAD
           # FIXME K2. Re-enable warnings as errors after this warning is removed: https://youtrack.jetbrains.com/issue/KT-68532
           # echo "kotlinWarningsAsErrors=true" >> $GITHUB_WORKSPACE/local.properties
           ./gradlew -Paws.kotlin.native=false apiCheck
           ./gradlew -Paws.kotlin.native=false test jvmTest
 
-=======
-          echo "kotlinWarningsAsErrors=true" >> $GITHUB_WORKSPACE/local.properties
-          ./gradlew apiCheck
-          ./gradlew test jvmTest
->>>>>>> 8e00fc6b
       - name: Save Test Reports
         if: failure()
         uses: actions/upload-artifact@v4
@@ -207,24 +198,23 @@
       - name: Checkout sources
         uses: actions/checkout@v4
         with:
-<<<<<<< HEAD
-          path: 'smithy-kotlin'
-
-      - name: Setup build
-        uses: ./smithy-kotlin/.github/actions/setup-build
-
-      - name: Configure Gradle
-        uses: awslabs/aws-kotlin-repo-tools/.github/actions/configure-gradle@main
-        with:
-          working-directory: 'smithy-kotlin'
-
-=======
+          path: 'smithy-kotlin'
+
+      - name: Setup build
+        uses: ./smithy-kotlin/.github/actions/setup-build
+
+      - name: Configure JDK
+        uses: actions/setup-java@v3
+        with:
           distribution: 'corretto'
           java-version: 17
           cache: 'gradle'
+
       - name: Configure Gradle
         uses: awslabs/aws-kotlin-repo-tools/.github/actions/configure-gradle@main
->>>>>>> 8e00fc6b
+        with:
+          working-directory: 'smithy-kotlin'
+
       - name: Test
         working-directory: ./smithy-kotlin
         shell: bash
@@ -249,30 +239,22 @@
         # smithy-kotlin is checked out as a sibling dir which will automatically make it an included build
         path: 'aws-sdk-kotlin'
         repository: 'awslabs/aws-sdk-kotlin'
-<<<<<<< HEAD
 
     - name: Configure Gradle - smithy-kotlin
       uses: awslabs/aws-kotlin-repo-tools/.github/actions/configure-gradle@main
-=======
-    - name: Configure Gradle - smithy-kotlin
-      uses: awslabs/aws-kotlin-repo-tools/.github/actions/configure-gradle@main
-      with:
-        working-directory: ./smithy-kotlin
+      with:
+        working-directory: ./smithy-kotlin
+
     - name: Configure Gradle - aws-sdk-kotlin
       uses: awslabs/aws-kotlin-repo-tools/.github/actions/configure-gradle@main
       with:
         working-directory: ./aws-sdk-kotlin
     - name: Configure JDK
       uses: actions/setup-java@v3
->>>>>>> 8e00fc6b
-      with:
-        working-directory: ./smithy-kotlin
-
-    - name: Configure Gradle - aws-sdk-kotlin
-      uses: awslabs/aws-kotlin-repo-tools/.github/actions/configure-gradle@main
-      with:
-        working-directory: ./aws-sdk-kotlin
-
+      with:
+        distribution: 'corretto'
+        java-version: 17
+        cache: 'gradle'
     - name: Build and Test aws-sdk-kotlin downstream
       working-directory: ./smithy-kotlin
       run: |
