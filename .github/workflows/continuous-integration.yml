name: CI

on:
  push:
    branches:
      - main
      - '*-main'
  pull_request:
  workflow_dispatch:

# Allow one instance of this workflow per pull request, and cancel older runs when new changes are pushed
concurrency:
  group: ci-pr-${{ github.ref }}
  cancel-in-progress: true

env:
  RUN: ${{ github.run_id }}-${{ github.run_number }}
  GRADLE_OPTS: "-Dorg.gradle.daemon=false -Dkotlin.incremental=false"

jobs:
  jvm:
    runs-on: ubuntu-latest
    strategy:
      fail-fast: false
      matrix:
        # we build with a specific JDK version but source/target compatibility should ensure the jar is usable by
        # the target versions we want to support
        java-version:
          - 8
          - 11
          - 17
          - 21
    steps:
      - name: Checkout sources
        uses: actions/checkout@v4
        with:
          path: 'smithy-kotlin'

      - name: Setup build
        uses: ./smithy-kotlin/.github/actions/setup-build

      - name: Build and Test on JVM
        working-directory: ./smithy-kotlin
<<<<<<< HEAD
        shell: bash
        run: |
          ./gradlew -Paws.kotlin.native=false -Ptest.java.version=${{ matrix.java-version }} jvmTest --stacktrace

  # macos-14 build and test for targets: jvm, macoArm64, iosSimulatorArm64, watchosSimulatorArm65, tvosSimulatorArm64
  # macos-13 build and test for targets: jvm, macoX64, iosX64, tvosX64, watchosX64
  macos:
    strategy:
      fail-fast: false
      matrix:
        os: [macos-14, macos-13]
    runs-on: ${{ matrix.os }}
    steps:
      - name: Checkout sources
        uses: actions/checkout@v4
        with:
          path: 'smithy-kotlin'

      - name: Setup build
        uses: ./smithy-kotlin/.github/actions/setup-build

      - name: Build and Test on Apple platforms
        working-directory: ./smithy-kotlin
        shell: bash
        run: |
          # FIXME K2. Re-enable warnings as errors after this warning is removed: https://youtrack.jetbrains.com/issue/KT-68532
          # echo "kotlinWarningsAsErrors=true" >> $GITHUB_WORKSPACE/local.properties              
          ./gradlew apiCheck
          ./gradlew -Paws.sdk.kotlin.crt.disableCrossCompile=true -Paws.kotlin.native.disableCrossCompile=true build

      - name: Save Test Reports
        if: failure()
        uses: actions/upload-artifact@v3
        with:
          name: test-reports-${{ matrix.os }}
          path: '**/build/reports'

  # build and test for targets: jvm, linuxX64
  # cross compile for: linuxX64, linuxArm64
  # TODO - add mingw as cross compile target
  linux:
    runs-on: ubuntu-latest
    steps:
      - name: Checkout sources
        uses: actions/checkout@v4
        with:
          path: 'smithy-kotlin'

      - name: Setup build
        uses: ./smithy-kotlin/.github/actions/setup-build

      - name: Configure CRT Docker Images
        run: |
          ./aws-crt-kotlin/docker-images/build-all.sh

      - name: Build and Test on Linux with Cross-Compile
        working-directory: ./smithy-kotlin
        shell: bash
        run: |
=======
        shell: bash
        run: |
          ./gradlew -Paws.kotlin.native=false -Ptest.java.version=${{ matrix.java-version }} jvmTest --stacktrace

  # macos-14 build and test for targets: jvm, macoArm64, iosSimulatorArm64, watchosSimulatorArm65, tvosSimulatorArm64
  # macos-13 build and test for targets: jvm, macoX64, iosX64, tvosX64, watchosX64
  macos:
    strategy:
      fail-fast: false
      matrix:
        os: [macos-14, macos-13]
    runs-on: ${{ matrix.os }}
    steps:
      - name: Checkout sources
        uses: actions/checkout@v4
        with:
          path: 'smithy-kotlin'

      - name: Setup build
        uses: ./smithy-kotlin/.github/actions/setup-build

      - name: Build and Test on Apple platforms
        working-directory: ./smithy-kotlin
        shell: bash
        run: |
          # FIXME K2. Re-enable warnings as errors after this warning is removed: https://youtrack.jetbrains.com/issue/KT-68532
          # echo "kotlinWarningsAsErrors=true" >> $GITHUB_WORKSPACE/local.properties              
          ./gradlew apiCheck
          ./gradlew -Paws.sdk.kotlin.crt.disableCrossCompile=true -Paws.kotlin.native.disableCrossCompile=true build

      - name: Save Test Reports
        if: failure()
        uses: actions/upload-artifact@v3
        with:
          name: test-reports-${{ matrix.os }}
          path: '**/build/reports'

  # build and test for targets: jvm, linuxX64
  # cross compile for: linuxX64, linuxArm64
  # TODO - add mingw as cross compile target
  linux:
    runs-on: ubuntu-latest
    steps:
      - name: Checkout sources
        uses: actions/checkout@v4
        with:
          path: 'smithy-kotlin'

      - name: Setup build
        uses: ./smithy-kotlin/.github/actions/setup-build

      - name: Configure CRT Docker Images
        run: |
          ./aws-crt-kotlin/docker-images/build-all.sh

      - name: Build and Test on Linux with Cross-Compile
        working-directory: ./smithy-kotlin
        shell: bash
        run: |
>>>>>>> 9d7c834e
          # FIXME K2. Re-enable warnings as errors after this warning is removed: https://youtrack.jetbrains.com/issue/KT-68532
          # echo "kotlinWarningsAsErrors=true" >> $GITHUB_WORKSPACE/local.properties
          ./gradlew apiCheck
          ./gradlew build

      - name: Save Test Reports
        if: failure()
        uses: actions/upload-artifact@v3
        with:
          name: test-reports-${{ matrix.os }}
          path: '**/build/reports'

  # windows JVM
  windows:
    runs-on: windows-2022
    steps:
      - name: Checkout sources
        uses: actions/checkout@v4
        with:
          path: 'smithy-kotlin'

      - name: Setup build
        uses: ./smithy-kotlin/.github/actions/setup-build

      - name: Build and Test on Windows JVM
        working-directory: ./smithy-kotlin
        run: |
          ./gradlew apiCheck
          ./gradlew -P"aws.kotlin.native=false" build

      - name: Save Test Reports
        if: failure()
        uses: actions/upload-artifact@v4
        with:
          name: test-reports-windows
          path: '**/build/reports'

  all-platforms:
    runs-on: ${{ matrix.os }}
    strategy:
      fail-fast: false
      matrix:
        os: [ ubuntu-latest, macos-latest, windows-latest ]
    steps:
      - name: Checkout sources
        uses: actions/checkout@v4
        with:
          path: 'smithy-kotlin'

      - name: Setup build
        uses: ./smithy-kotlin/.github/actions/setup-build

      - name: Configure JDK
        uses: actions/setup-java@v3
        with:
          distribution: 'corretto'
          java-version: 17
          cache: 'gradle'

      - name: Test
        working-directory: ./smithy-kotlin
        shell: bash
        run: |
          # FIXME K2. Re-enable warnings as errors after this warning is removed: https://youtrack.jetbrains.com/issue/KT-68532
          # echo "kotlinWarningsAsErrors=true" >> $GITHUB_WORKSPACE/local.properties              
          ./gradlew -Paws.kotlin.native=false apiCheck
          ./gradlew -Paws.kotlin.native=false test jvmTest

      - name: Save Test Reports
        if: failure()
        uses: actions/upload-artifact@v4
        with:
          name: test-reports-${{ matrix.os }}
          path: '**/build/reports'

  protocol-tests:
    runs-on: ubuntu-latest
    steps:
      - name: Checkout sources
        uses: actions/checkout@v4
        with:
          path: 'smithy-kotlin'

      - name: Setup build
        uses: ./smithy-kotlin/.github/actions/setup-build

      - name: Test
        working-directory: ./smithy-kotlin
        shell: bash
        run: |
          ./gradlew -Paws.kotlin.native=false publishToMavenLocal
          ./gradlew -Paws.kotlin.native=false testAllProtocols

  downstream:
    runs-on: ubuntu-latest
    steps:
    - name: Checkout sources
      uses: actions/checkout@v4
      with:
        path: 'smithy-kotlin'

    - name: Setup build
      uses: ./smithy-kotlin/.github/actions/setup-build

    - name: Checkout aws-sdk-kotlin
      uses: ./aws-kotlin-repo-tools/.github/actions/checkout-head
      with:
        # smithy-kotlin is checked out as a sibling dir which will automatically make it an included build
        path: 'aws-sdk-kotlin'
        repository: 'awslabs/aws-sdk-kotlin'

    - name: Build and Test aws-sdk-kotlin downstream
      working-directory: ./smithy-kotlin
      run: |
        # TODO - JVM only
        cd $GITHUB_WORKSPACE/smithy-kotlin
        ./gradlew --parallel -Paws.kotlin.native=false publishToMavenLocal
        SMITHY_KOTLIN_RUNTIME_VERSION=$(grep sdkVersion= gradle.properties | cut -d = -f 2)
        SMITHY_KOTLIN_CODEGEN_VERSION=$(grep codegenVersion= gradle.properties | cut -d = -f 2)
        cd $GITHUB_WORKSPACE/aws-sdk-kotlin
        # replace smithy-kotlin-runtime-version and smithy-kotlin-codegen-version to be
        # whatever we are testing such that the protocol test projects don't fail with a
        # version that doesn't exist locally or in maven central. Otherwise the generated
        # protocol test projects will use whatever the SDK thinks the version of
        # smithy-kotlin should be
        sed -i "s/smithy-kotlin-runtime-version = .*$/smithy-kotlin-runtime-version = \"$SMITHY_KOTLIN_RUNTIME_VERSION\"/" gradle/libs.versions.toml
        sed -i "s/smithy-kotlin-codegen-version = .*$/smithy-kotlin-codegen-version = \"$SMITHY_KOTLIN_CODEGEN_VERSION\"/" gradle/libs.versions.toml
        ./gradlew --parallel -Paws.kotlin.native=false publishToMavenLocal
        ./gradlew -Paws.kotlin.native=false test jvmTest
        ./gradlew -Paws.kotlin.native=false testAllProtocols<|MERGE_RESOLUTION|>--- conflicted
+++ resolved
@@ -41,7 +41,6 @@
 
       - name: Build and Test on JVM
         working-directory: ./smithy-kotlin
-<<<<<<< HEAD
         shell: bash
         run: |
           ./gradlew -Paws.kotlin.native=false -Ptest.java.version=${{ matrix.java-version }} jvmTest --stacktrace
@@ -101,67 +100,6 @@
         working-directory: ./smithy-kotlin
         shell: bash
         run: |
-=======
-        shell: bash
-        run: |
-          ./gradlew -Paws.kotlin.native=false -Ptest.java.version=${{ matrix.java-version }} jvmTest --stacktrace
-
-  # macos-14 build and test for targets: jvm, macoArm64, iosSimulatorArm64, watchosSimulatorArm65, tvosSimulatorArm64
-  # macos-13 build and test for targets: jvm, macoX64, iosX64, tvosX64, watchosX64
-  macos:
-    strategy:
-      fail-fast: false
-      matrix:
-        os: [macos-14, macos-13]
-    runs-on: ${{ matrix.os }}
-    steps:
-      - name: Checkout sources
-        uses: actions/checkout@v4
-        with:
-          path: 'smithy-kotlin'
-
-      - name: Setup build
-        uses: ./smithy-kotlin/.github/actions/setup-build
-
-      - name: Build and Test on Apple platforms
-        working-directory: ./smithy-kotlin
-        shell: bash
-        run: |
-          # FIXME K2. Re-enable warnings as errors after this warning is removed: https://youtrack.jetbrains.com/issue/KT-68532
-          # echo "kotlinWarningsAsErrors=true" >> $GITHUB_WORKSPACE/local.properties              
-          ./gradlew apiCheck
-          ./gradlew -Paws.sdk.kotlin.crt.disableCrossCompile=true -Paws.kotlin.native.disableCrossCompile=true build
-
-      - name: Save Test Reports
-        if: failure()
-        uses: actions/upload-artifact@v3
-        with:
-          name: test-reports-${{ matrix.os }}
-          path: '**/build/reports'
-
-  # build and test for targets: jvm, linuxX64
-  # cross compile for: linuxX64, linuxArm64
-  # TODO - add mingw as cross compile target
-  linux:
-    runs-on: ubuntu-latest
-    steps:
-      - name: Checkout sources
-        uses: actions/checkout@v4
-        with:
-          path: 'smithy-kotlin'
-
-      - name: Setup build
-        uses: ./smithy-kotlin/.github/actions/setup-build
-
-      - name: Configure CRT Docker Images
-        run: |
-          ./aws-crt-kotlin/docker-images/build-all.sh
-
-      - name: Build and Test on Linux with Cross-Compile
-        working-directory: ./smithy-kotlin
-        shell: bash
-        run: |
->>>>>>> 9d7c834e
           # FIXME K2. Re-enable warnings as errors after this warning is removed: https://youtrack.jetbrains.com/issue/KT-68532
           # echo "kotlinWarningsAsErrors=true" >> $GITHUB_WORKSPACE/local.properties
           ./gradlew apiCheck
