name: CI

on:
  push:
    branches:
      - main
      - '*-main'
  pull_request:
  workflow_dispatch:

# Allow one instance of this workflow per pull request, and cancel older runs when new changes are pushed
concurrency:
  group: ci-pr-${{ github.ref }}
  cancel-in-progress: true

env:
  RUN: ${{ github.run_id }}-${{ github.run_number }}
  GRADLE_OPTS: "-Dorg.gradle.daemon=false -Dkotlin.incremental=false"

jobs:
  jvm:
    runs-on: ubuntu-latest
    strategy:
      fail-fast: false
      matrix:
        # we build with a specific JDK version but source/target compatibility should ensure the jar is usable by
        # the target versions we want to support
        java-version:
          - 8
          - 11
          - 17
          - 21
    steps:
      - name: Checkout sources
        uses: actions/checkout@v4
        with:
          path: 'smithy-kotlin'

      - name: Setup build
        uses: ./smithy-kotlin/.github/actions/setup-build

      - name: Configure JDK
        uses: actions/setup-java@v3
        with:
          distribution: 'corretto'
          java-version: 17
          cache: 'gradle'
<<<<<<< HEAD

      - name: Build and Test on JVM
        working-directory: ./smithy-kotlin
        shell: bash
        run: |
          ./gradlew -Paws.kotlin.native=false -Ptest.java.version=${{ matrix.java-version }} jvmTest --stacktrace

  # macos-14 build and test for targets: jvm, macoArm64, iosSimulatorArm64, watchosSimulatorArm65, tvosSimulatorArm64
  # macos-13 build and test for targets: jvm, macoX64, iosX64, tvosX64, watchosX64
  macos:
    strategy:
      fail-fast: false
      matrix:
        os: [macos-14, macos-13]
    runs-on: ${{ matrix.os }}
    steps:
      - name: Checkout sources
        uses: actions/checkout@v4
        with:
          path: 'smithy-kotlin'

      - name: Setup build
        uses: ./smithy-kotlin/.github/actions/setup-build

      - name: Build and Test on Apple platforms
        working-directory: ./smithy-kotlin
=======
      - name: Configure Gradle
        uses: awslabs/aws-kotlin-repo-tools/.github/actions/configure-gradle@main
      - name: Test
>>>>>>> 2be96f03
        shell: bash
        run: |
          # FIXME K2. Re-enable warnings as errors after this warning is removed: https://youtrack.jetbrains.com/issue/KT-68532
          # echo "kotlinWarningsAsErrors=true" >> $GITHUB_WORKSPACE/local.properties              
          ./gradlew apiCheck
          ./gradlew build

      - name: Save Test Reports
        if: failure()
        uses: actions/upload-artifact@v4
        with:
          name: test-reports-${{ matrix.os }}
          path: '**/build/reports'

  # build and test for targets: jvm, linuxX64
  # cross compile for: linuxX64, linuxArm64
  # TODO - add mingw as cross compile target
  linux:
    runs-on: ubuntu-latest
    steps:
      - name: Checkout sources
        uses: actions/checkout@v4
        with:
          path: 'smithy-kotlin'

      - name: Configure Gradle
        uses: awslabs/aws-kotlin-repo-tools/.github/actions/configure-gradle@main
        with:
          working-directory: 'smithy-kotlin'

      - name: Setup build
        uses: ./smithy-kotlin/.github/actions/setup-build

      - name: Configure CRT Docker Images
        run: |
          ./aws-crt-kotlin/docker-images/build-all.sh

      - name: Build and Test on Linux with Cross-Compile
        working-directory: ./smithy-kotlin
        shell: bash
        run: |
          # FIXME K2. Re-enable warnings as errors after this warning is removed: https://youtrack.jetbrains.com/issue/KT-68532
          # echo "kotlinWarningsAsErrors=true" >> $GITHUB_WORKSPACE/local.properties
          ./gradlew apiCheck
          ./gradlew build

      - name: Save Test Reports
        if: failure()
        uses: actions/upload-artifact@v4
        with:
          name: test-reports-${{ matrix.os }}
          path: '**/build/reports'

  # windows JVM
  windows:
    runs-on: windows-2022
    steps:
      - name: Checkout sources
        uses: actions/checkout@v4
        with:
          path: 'smithy-kotlin'

      - name: Setup build
        uses: ./smithy-kotlin/.github/actions/setup-build

      - name: Build and Test on Windows JVM
        working-directory: ./smithy-kotlin
        run: |
          ./gradlew apiCheck
          ./gradlew -P"aws.kotlin.native=false" build

      - name: Save Test Reports
        if: failure()
        uses: actions/upload-artifact@v4
        with:
          name: test-reports-windows
          path: '**/build/reports'

  all-platforms:
    runs-on: ${{ matrix.os }}
    strategy:
      fail-fast: false
      matrix:
        os: [ ubuntu-latest, macos-latest, windows-latest ]
    steps:
      - name: Checkout sources
        uses: actions/checkout@v4
        with:
          path: 'smithy-kotlin'

      - name: Setup build
        uses: ./smithy-kotlin/.github/actions/setup-build

      - name: Configure JDK
        uses: actions/setup-java@v3
        with:
          distribution: 'corretto'
          java-version: 17
          cache: 'gradle'
<<<<<<< HEAD

      - name: Configure Gradle
        uses: awslabs/aws-kotlin-repo-tools/.github/actions/configure-gradle@main
        with:
          working-directory: 'smithy-kotlin'

=======
      - name: Configure Gradle
        uses: awslabs/aws-kotlin-repo-tools/.github/actions/configure-gradle@main
>>>>>>> 2be96f03
      - name: Test
        working-directory: ./smithy-kotlin
        shell: bash
        run: |
<<<<<<< HEAD
          # FIXME K2. Re-enable warnings as errors after this warning is removed: https://youtrack.jetbrains.com/issue/KT-68532
          # echo "kotlinWarningsAsErrors=true" >> $GITHUB_WORKSPACE/local.properties
          ./gradlew -Paws.kotlin.native=false apiCheck
          ./gradlew -Paws.kotlin.native=false test jvmTest

=======
          echo "kotlinWarningsAsErrors=true" >> $GITHUB_WORKSPACE/local.properties
          ./gradlew apiCheck
          ./gradlew test jvmTest
>>>>>>> 2be96f03
      - name: Save Test Reports
        if: failure()
        uses: actions/upload-artifact@v4
        with:
          name: test-reports-${{ matrix.os }}
          path: '**/build/reports'

  protocol-tests:
    runs-on: ubuntu-latest
    steps:
      - name: Checkout sources
        uses: actions/checkout@v4
        with:
          path: 'smithy-kotlin'

      - name: Setup build
        uses: ./smithy-kotlin/.github/actions/setup-build

      - name: Configure JDK
        uses: actions/setup-java@v3
        with:
          distribution: 'corretto'
          java-version: 17
          cache: 'gradle'
<<<<<<< HEAD

      - name: Configure Gradle
        uses: awslabs/aws-kotlin-repo-tools/.github/actions/configure-gradle@main
        with:
          working-directory: 'smithy-kotlin'

=======
      - name: Configure Gradle
        uses: awslabs/aws-kotlin-repo-tools/.github/actions/configure-gradle@main
>>>>>>> 2be96f03
      - name: Test
        working-directory: ./smithy-kotlin
        shell: bash
        run: |
          ./gradlew -Paws.kotlin.native=false publishToMavenLocal
          ./gradlew -Paws.kotlin.native=false testAllProtocols

  downstream:
    runs-on: ubuntu-latest
    steps:
    - name: Checkout sources
      uses: actions/checkout@v4
      with:
        path: 'smithy-kotlin'

    - name: Setup build
      uses: ./smithy-kotlin/.github/actions/setup-build

    - name: Checkout aws-sdk-kotlin
      uses: ./aws-kotlin-repo-tools/.github/actions/checkout-head
      with:
        # smithy-kotlin is checked out as a sibling dir which will automatically make it an included build
        path: 'aws-sdk-kotlin'
        repository: 'awslabs/aws-sdk-kotlin'
<<<<<<< HEAD

=======
>>>>>>> 2be96f03
    - name: Configure Gradle - smithy-kotlin
      uses: awslabs/aws-kotlin-repo-tools/.github/actions/configure-gradle@main
      with:
        working-directory: ./smithy-kotlin
<<<<<<< HEAD

=======
>>>>>>> 2be96f03
    - name: Configure Gradle - aws-sdk-kotlin
      uses: awslabs/aws-kotlin-repo-tools/.github/actions/configure-gradle@main
      with:
        working-directory: ./aws-sdk-kotlin
    - name: Configure JDK
      uses: actions/setup-java@v3
      with:
        distribution: 'corretto'
        java-version: 17
        cache: 'gradle'
    - name: Build and Test aws-sdk-kotlin downstream
      working-directory: ./smithy-kotlin
      run: |
        # TODO - JVM only
        cd $GITHUB_WORKSPACE/smithy-kotlin
        ./gradlew --parallel -Paws.kotlin.native=false publishToMavenLocal
        SMITHY_KOTLIN_RUNTIME_VERSION=$(grep sdkVersion= gradle.properties | cut -d = -f 2)
        SMITHY_KOTLIN_CODEGEN_VERSION=$(grep codegenVersion= gradle.properties | cut -d = -f 2)
        cd $GITHUB_WORKSPACE/aws-sdk-kotlin
        # replace smithy-kotlin-runtime-version and smithy-kotlin-codegen-version to be
        # whatever we are testing such that the protocol test projects don't fail with a
        # version that doesn't exist locally or in maven central. Otherwise the generated
        # protocol test projects will use whatever the SDK thinks the version of
        # smithy-kotlin should be
        sed -i "s/smithy-kotlin-runtime-version = .*$/smithy-kotlin-runtime-version = \"$SMITHY_KOTLIN_RUNTIME_VERSION\"/" gradle/libs.versions.toml
        sed -i "s/smithy-kotlin-codegen-version = .*$/smithy-kotlin-codegen-version = \"$SMITHY_KOTLIN_CODEGEN_VERSION\"/" gradle/libs.versions.toml
        ./gradlew --parallel -Paws.kotlin.native=false publishToMavenLocal
        ./gradlew -Paws.kotlin.native=false test jvmTest
        ./gradlew -Paws.kotlin.native=false testAllProtocols<|MERGE_RESOLUTION|>--- conflicted
+++ resolved
@@ -45,7 +45,9 @@
           distribution: 'corretto'
           java-version: 17
           cache: 'gradle'
-<<<<<<< HEAD
+      - name: Configure Gradle
+        uses: awslabs/aws-kotlin-repo-tools/.github/actions/configure-gradle@main
+      - name: Test
 
       - name: Build and Test on JVM
         working-directory: ./smithy-kotlin
@@ -72,11 +74,6 @@
 
       - name: Build and Test on Apple platforms
         working-directory: ./smithy-kotlin
-=======
-      - name: Configure Gradle
-        uses: awslabs/aws-kotlin-repo-tools/.github/actions/configure-gradle@main
-      - name: Test
->>>>>>> 2be96f03
         shell: bash
         run: |
           # FIXME K2. Re-enable warnings as errors after this warning is removed: https://youtrack.jetbrains.com/issue/KT-68532
@@ -176,32 +173,21 @@
           distribution: 'corretto'
           java-version: 17
           cache: 'gradle'
-<<<<<<< HEAD
 
       - name: Configure Gradle
         uses: awslabs/aws-kotlin-repo-tools/.github/actions/configure-gradle@main
         with:
           working-directory: 'smithy-kotlin'
 
-=======
-      - name: Configure Gradle
-        uses: awslabs/aws-kotlin-repo-tools/.github/actions/configure-gradle@main
->>>>>>> 2be96f03
       - name: Test
         working-directory: ./smithy-kotlin
         shell: bash
         run: |
-<<<<<<< HEAD
           # FIXME K2. Re-enable warnings as errors after this warning is removed: https://youtrack.jetbrains.com/issue/KT-68532
           # echo "kotlinWarningsAsErrors=true" >> $GITHUB_WORKSPACE/local.properties
           ./gradlew -Paws.kotlin.native=false apiCheck
           ./gradlew -Paws.kotlin.native=false test jvmTest
 
-=======
-          echo "kotlinWarningsAsErrors=true" >> $GITHUB_WORKSPACE/local.properties
-          ./gradlew apiCheck
-          ./gradlew test jvmTest
->>>>>>> 2be96f03
       - name: Save Test Reports
         if: failure()
         uses: actions/upload-artifact@v4
@@ -226,17 +212,12 @@
           distribution: 'corretto'
           java-version: 17
           cache: 'gradle'
-<<<<<<< HEAD
 
       - name: Configure Gradle
         uses: awslabs/aws-kotlin-repo-tools/.github/actions/configure-gradle@main
         with:
           working-directory: 'smithy-kotlin'
 
-=======
-      - name: Configure Gradle
-        uses: awslabs/aws-kotlin-repo-tools/.github/actions/configure-gradle@main
->>>>>>> 2be96f03
       - name: Test
         working-directory: ./smithy-kotlin
         shell: bash
@@ -261,18 +242,12 @@
         # smithy-kotlin is checked out as a sibling dir which will automatically make it an included build
         path: 'aws-sdk-kotlin'
         repository: 'awslabs/aws-sdk-kotlin'
-<<<<<<< HEAD
-
-=======
->>>>>>> 2be96f03
+
     - name: Configure Gradle - smithy-kotlin
       uses: awslabs/aws-kotlin-repo-tools/.github/actions/configure-gradle@main
       with:
         working-directory: ./smithy-kotlin
-<<<<<<< HEAD
-
-=======
->>>>>>> 2be96f03
+
     - name: Configure Gradle - aws-sdk-kotlin
       uses: awslabs/aws-kotlin-repo-tools/.github/actions/configure-gradle@main
       with:
