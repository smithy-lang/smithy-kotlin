--- conflicted
+++ resolved
@@ -22,11 +22,7 @@
     - name: Checkout sources
       uses: actions/checkout@v2
     - name: Configure Gradle
-<<<<<<< HEAD
-      uses: awslabs/aws-kotlin-repo-tools/.github/actions/configure-gradle@main
-=======
       uses: aws/aws-kotlin-repo-tools/.github/actions/configure-gradle@main
->>>>>>> f5574422
     - name: Lint ${{ env.PACKAGE_NAME }}
       run: |
         ./gradlew ktlint