--- conflicted
+++ resolved
@@ -45,27 +45,21 @@
     steps:
       - name: Checkout Sources
         uses: actions/checkout@v4
-
-      - name: Setup build
-        uses: .github/actions/setup-build
-
+      - name: Configure JDK
+        uses: actions/setup-java@v3
+        with:
+          distribution: 'corretto'
+          java-version: 17
+          cache: 'gradle'
       - name: Configure AWS Credentials
         uses: aws-actions/configure-aws-credentials@v4
         with:
           role-to-assume: ${{ secrets.CI_AWS_ROLE_ARN }}
           aws-region: us-west-2
-<<<<<<< HEAD
-
       - name: Configure Gradle
         uses: awslabs/aws-kotlin-repo-tools/.github/actions/configure-gradle@main
-
-=======
-      - name: Configure Gradle
-        uses: awslabs/aws-kotlin-repo-tools/.github/actions/configure-gradle@main
->>>>>>> 8e00fc6b
       - name: Generate Artifact Size Metrics
-        run: ./gradlew -Paws.kotlin.native=false artifactSizeMetrics
-
+        run: ./gradlew artifactSizeMetrics
       - name: Analyze Artifact Size Metrics
         run: ./gradlew analyzeArtifactSizeMetrics
 
