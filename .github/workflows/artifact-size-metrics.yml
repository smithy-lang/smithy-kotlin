--- conflicted
+++ resolved
@@ -62,28 +62,18 @@
           aws-region: us-west-2
       - name: Configure Gradle
         uses: awslabs/aws-kotlin-repo-tools/.github/actions/configure-gradle@main
-<<<<<<< HEAD
         with:
           working-directory: smithy-kotlin
-=======
->>>>>>> 2be96f03
       - name: Generate Artifact Size Metrics
         run: ./gradlew -Paws.kotlin.native=false artifactSizeMetrics
         working-directory: smithy-kotlin
       - name: Analyze Artifact Size Metrics
         run: ./gradlew analyzeArtifactSizeMetrics
-<<<<<<< HEAD
         working-directory: smithy-kotlin
-      - name: Show Results
-        uses: awslabs/aws-kotlin-repo-tools/.github/actions/artifact-size-metrics/show-results@main
-        with:
-          working-directory: smithy-kotlin
-=======
 
       - name: Show Results
         uses: awslabs/aws-kotlin-repo-tools/.github/actions/artifact-size-metrics/show-results@main
 
->>>>>>> 2be96f03
       - name: Evaluate
         if: ${{ !contains(github.event.pull_request.labels.*.name, 'acknowledge-artifact-size-increase') }}
         working-directory: smithy-kotlin
