name: Artifact Size Metrics
on:
  pull_request_target:
    types: [ opened, synchronize, reopened, labeled, unlabeled ]
    branches:
      - main
      - '*-main'
  release:
    types: [published]

permissions:
  id-token: write
  contents: read
  pull-requests: write

jobs:
  release-metrics:
    if: github.event_name == 'release'
    runs-on: ubuntu-latest
    steps:
      - name: Checkout Sources
        uses: actions/checkout@v4
      - name: Configure JDK
        uses: actions/setup-java@v3
        with:
          distribution: 'corretto'
          java-version: 17
          cache: 'gradle'
      - name: Configure AWS Credentials
        uses: aws-actions/configure-aws-credentials@v4
        with:
          role-to-assume: ${{ secrets.CI_AWS_ROLE_ARN }}
          aws-region: us-west-2
      - name: Configure Gradle
<<<<<<< HEAD
        uses: awslabs/aws-kotlin-repo-tools/.github/actions/configure-gradle@main
=======
        uses: aws/aws-kotlin-repo-tools/.github/actions/configure-gradle@main
>>>>>>> f5574422
      - name: Generate Artifact Size Metrics
        run: ./gradlew artifactSizeMetrics
      - name: Save Artifact Size Metrics
        run: ./gradlew saveArtifactSizeMetrics -Prelease=${{ github.event.release.tag_name }}
      - name: Put Artifact Size Metrics in CloudWatch
        run: ./gradlew putArtifactSizeMetricsInCloudWatch -Prelease=${{ github.event.release.tag_name }}
  size-check:
<<<<<<< HEAD
    if: github.event_name == 'pull_request_target'
=======
>>>>>>> f5574422
    runs-on: ubuntu-latest
    steps:
      - name: Checkout Sources
        uses: actions/checkout@v4
        with:
          path: smithy-kotlin
      - name: Setup build
        uses: ./smithy-kotlin/.github/actions/setup-build
      - name: Configure JDK
        uses: actions/setup-java@v3
        with:
          distribution: 'corretto'
          java-version: 17
          cache: 'gradle'
      - name: Configure AWS Credentials
        uses: aws-actions/configure-aws-credentials@v4
        with:
          role-to-assume: ${{ secrets.CI_AWS_ROLE_ARN }}
          aws-region: us-west-2
      - name: Configure Gradle
<<<<<<< HEAD
        uses: awslabs/aws-kotlin-repo-tools/.github/actions/configure-gradle@main
        with:
          working-directory: smithy-kotlin
=======
        uses: aws/aws-kotlin-repo-tools/.github/actions/configure-gradle@main
>>>>>>> f5574422
      - name: Generate Artifact Size Metrics
        run: ./gradlew -Paws.kotlin.native=false artifactSizeMetrics
        working-directory: smithy-kotlin
      - name: Analyze Artifact Size Metrics
        run: ./gradlew analyzeArtifactSizeMetrics
<<<<<<< HEAD
        working-directory: smithy-kotlin

      - name: Show Results
        uses: awslabs/aws-kotlin-repo-tools/.github/actions/artifact-size-metrics/show-results@main
=======

      - name: Show Results
        uses: aws/aws-kotlin-repo-tools/.github/actions/artifact-size-metrics/show-results@main
>>>>>>> f5574422

      - name: Evaluate
        if: ${{ !contains(github.event.pull_request.labels.*.name, 'acknowledge-artifact-size-increase') }}
        working-directory: smithy-kotlin
        run: |
          cd build/reports/metrics
          cat has-significant-change.txt | grep false || {
            echo An artifact increased in size by more than allowed or a new artifact was created.
            echo If this is expected please add the 'acknowledge-artifact-size-increase' label to this pull request.
            exit 1
          }<|MERGE_RESOLUTION|>--- conflicted
+++ resolved
@@ -1,6 +1,6 @@
 name: Artifact Size Metrics
 on:
-  pull_request_target:
+  pull_request:
     types: [ opened, synchronize, reopened, labeled, unlabeled ]
     branches:
       - main
@@ -32,11 +32,7 @@
           role-to-assume: ${{ secrets.CI_AWS_ROLE_ARN }}
           aws-region: us-west-2
       - name: Configure Gradle
-<<<<<<< HEAD
-        uses: awslabs/aws-kotlin-repo-tools/.github/actions/configure-gradle@main
-=======
         uses: aws/aws-kotlin-repo-tools/.github/actions/configure-gradle@main
->>>>>>> f5574422
       - name: Generate Artifact Size Metrics
         run: ./gradlew artifactSizeMetrics
       - name: Save Artifact Size Metrics
@@ -44,52 +40,37 @@
       - name: Put Artifact Size Metrics in CloudWatch
         run: ./gradlew putArtifactSizeMetricsInCloudWatch -Prelease=${{ github.event.release.tag_name }}
   size-check:
-<<<<<<< HEAD
-    if: github.event_name == 'pull_request_target'
-=======
->>>>>>> f5574422
     runs-on: ubuntu-latest
     steps:
       - name: Checkout Sources
         uses: actions/checkout@v4
         with:
           path: smithy-kotlin
+
       - name: Setup build
         uses: ./smithy-kotlin/.github/actions/setup-build
-      - name: Configure JDK
-        uses: actions/setup-java@v3
-        with:
-          distribution: 'corretto'
-          java-version: 17
-          cache: 'gradle'
+
       - name: Configure AWS Credentials
         uses: aws-actions/configure-aws-credentials@v4
         with:
           role-to-assume: ${{ secrets.CI_AWS_ROLE_ARN }}
           aws-region: us-west-2
+
       - name: Configure Gradle
-<<<<<<< HEAD
-        uses: awslabs/aws-kotlin-repo-tools/.github/actions/configure-gradle@main
+        uses: aws/aws-kotlin-repo-tools/.github/actions/configure-gradle@main
         with:
           working-directory: smithy-kotlin
-=======
-        uses: aws/aws-kotlin-repo-tools/.github/actions/configure-gradle@main
->>>>>>> f5574422
+
       - name: Generate Artifact Size Metrics
         run: ./gradlew -Paws.kotlin.native=false artifactSizeMetrics
         working-directory: smithy-kotlin
+
       - name: Analyze Artifact Size Metrics
         run: ./gradlew analyzeArtifactSizeMetrics
-<<<<<<< HEAD
         working-directory: smithy-kotlin
 
       - name: Show Results
-        uses: awslabs/aws-kotlin-repo-tools/.github/actions/artifact-size-metrics/show-results@main
-=======
-
-      - name: Show Results
         uses: aws/aws-kotlin-repo-tools/.github/actions/artifact-size-metrics/show-results@main
->>>>>>> f5574422
 
       - name: Evaluate
         if: ${{ !contains(github.event.pull_request.labels.*.name, 'acknowledge-artifact-size-increase') }}
