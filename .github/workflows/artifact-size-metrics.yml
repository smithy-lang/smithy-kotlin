--- conflicted
+++ resolved
@@ -40,10 +40,6 @@
       - name: Put Artifact Size Metrics in CloudWatch
         run: ./gradlew putArtifactSizeMetricsInCloudWatch -Prelease=${{ github.event.release.tag_name }}
   size-check:
-<<<<<<< HEAD
-    if: github.event_name == 'pull_request_target'
-=======
->>>>>>> 8db1eda3
     runs-on: ubuntu-latest
     steps:
       - name: Checkout Sources
@@ -65,20 +61,14 @@
           aws-region: us-west-2
       - name: Configure Gradle
         uses: awslabs/aws-kotlin-repo-tools/.github/actions/configure-gradle@main
-<<<<<<< HEAD
         with:
           working-directory: smithy-kotlin
-=======
->>>>>>> 8db1eda3
       - name: Generate Artifact Size Metrics
         run: ./gradlew -Paws.kotlin.native=false artifactSizeMetrics
         working-directory: smithy-kotlin
       - name: Analyze Artifact Size Metrics
         run: ./gradlew analyzeArtifactSizeMetrics
-<<<<<<< HEAD
         working-directory: smithy-kotlin
-=======
->>>>>>> 8db1eda3
 
       - name: Show Results
         uses: awslabs/aws-kotlin-repo-tools/.github/actions/artifact-size-metrics/show-results@main
