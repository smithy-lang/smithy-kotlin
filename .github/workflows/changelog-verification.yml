--- conflicted
+++ resolved
@@ -22,8 +22,4 @@
           aws-region: us-west-2
 
       - name: Verify changelog
-<<<<<<< HEAD
-        uses: awslabs/aws-kotlin-repo-tools/.github/actions/changelog-verification@main
-=======
-        uses: aws/aws-kotlin-repo-tools/.github/actions/changelog-verification@main
->>>>>>> f5574422
+        uses: aws/aws-kotlin-repo-tools/.github/actions/changelog-verification@main