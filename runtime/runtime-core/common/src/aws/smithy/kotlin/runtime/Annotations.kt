--- conflicted
+++ resolved
@@ -60,12 +60,6 @@
 public annotation class SdkDsl
 
 /**
-<<<<<<< HEAD
- * Marks a test that should be ignored on Native platforms
- */
-@Target(AnnotationTarget.CLASS, AnnotationTarget.FUNCTION)
-public expect annotation class IgnoreNative()
-=======
  * Indicates that the annotated API is deprecated and scheduled for removal in an upcoming version.
  * Any code using this API should migrate to the suggested replacement as soon as possible.
  */
@@ -77,4 +71,9 @@
     val major: Int,
     val minor: Int,
 )
->>>>>>> 94b29595
+
+/**
+ * Marks a test that should be ignored on Native platforms
+ */
+@Target(AnnotationTarget.CLASS, AnnotationTarget.FUNCTION)
+public expect annotation class IgnoreNative()