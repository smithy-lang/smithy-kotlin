package aws.smithy.kotlin.runtime.smoketests

public expect fun exitProcess(status: Int): Nothing

public class SmokeTestsException(message: String) : Exception(message)

/**
 * An [Appendable] which can be used for printing test results to the console
 */
<<<<<<< HEAD
@Deprecated(
    message = "No longer used, target for removal in 1.5",
    replaceWith = ReplaceWith("println(exception.stackTraceToString().prependIndent(\"#\"))"),
    level = DeprecationLevel.WARNING,
)
public fun printExceptionStackTrace(exception: Exception): Unit =
    println(exception.stackTraceToString().split("\n").joinToString("\n") { "#$it" })

public class SmokeTestsException(message: String) : Exception(message)

/**
 * An [Appendable] which can be used for printing test results to the console
 */
=======
>>>>>>> 2be96f03
public val DefaultPrinter: Appendable = object : Appendable {
    override fun append(c: Char) = this.also { print(c) }
    override fun append(csq: CharSequence?) = this.also { print(csq) }
    override fun append(csq: CharSequence?, start: Int, end: Int) = this.also { print(csq?.subSequence(start, end)) }
}<|MERGE_RESOLUTION|>--- conflicted
+++ resolved
@@ -7,22 +7,6 @@
 /**
  * An [Appendable] which can be used for printing test results to the console
  */
-<<<<<<< HEAD
-@Deprecated(
-    message = "No longer used, target for removal in 1.5",
-    replaceWith = ReplaceWith("println(exception.stackTraceToString().prependIndent(\"#\"))"),
-    level = DeprecationLevel.WARNING,
-)
-public fun printExceptionStackTrace(exception: Exception): Unit =
-    println(exception.stackTraceToString().split("\n").joinToString("\n") { "#$it" })
-
-public class SmokeTestsException(message: String) : Exception(message)
-
-/**
- * An [Appendable] which can be used for printing test results to the console
- */
-=======
->>>>>>> 2be96f03
 public val DefaultPrinter: Appendable = object : Appendable {
     override fun append(c: Char) = this.also { print(c) }
     override fun append(csq: CharSequence?) = this.also { print(csq) }
