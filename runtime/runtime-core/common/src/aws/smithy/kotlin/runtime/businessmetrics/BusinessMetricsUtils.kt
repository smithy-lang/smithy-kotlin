/*
 * Copyright Amazon.com, Inc. or its affiliates. All Rights Reserved.
 * SPDX-License-Identifier: Apache-2.0
 */
package aws.smithy.kotlin.runtime.businessmetrics

import aws.smithy.kotlin.runtime.InternalApi
import aws.smithy.kotlin.runtime.collections.AttributeKey
import aws.smithy.kotlin.runtime.collections.MutableAttributes
import aws.smithy.kotlin.runtime.collections.get
import aws.smithy.kotlin.runtime.operation.ExecutionContext

/**
 * Keeps track of all business metrics along an operations execution
 */
@InternalApi
public val BusinessMetrics: AttributeKey<MutableSet<BusinessMetric>> = AttributeKey("aws.smithy.kotlin#BusinessMetrics")

/**
 * The account ID in an account ID based endpoint
 */
@InternalApi
public val AccountIdBasedEndpointAccountId: AttributeKey<String> = AttributeKey("aws.smithy.kotlin#AccountIdBasedEndpointAccountId")

/**
 * If an endpoint is "service endpoint override" based
 */
@InternalApi
public val ServiceEndpointOverride: AttributeKey<Boolean> = AttributeKey("aws.smithy.kotlin#ServiceEndpointOverride")

/**
 * Emit a business metric to the execution context attributes
 */
@InternalApi
public fun ExecutionContext.emitBusinessMetric(metric: BusinessMetric) {
    if (this.attributes.contains(BusinessMetrics)) {
        this.attributes[BusinessMetrics].add(metric)
    } else {
        this.attributes[BusinessMetrics] = mutableSetOf(metric)
    }
}

/**
 * Emit a business metric to the mutable attributes
 */
@InternalApi
public fun MutableAttributes.emitBusinessMetric(metric: BusinessMetric) {
    if (this.contains(BusinessMetrics)) {
        this[BusinessMetrics].add(metric)
    } else {
        this[BusinessMetrics] = mutableSetOf(metric)
    }
}

/**
 * Removes a business metric from the execution context attributes
 */
@InternalApi
public fun ExecutionContext.removeBusinessMetric(metric: BusinessMetric) {
    if (this.attributes.contains(BusinessMetrics)) {
        this.attributes[BusinessMetrics].remove(metric)
    }
}

/**
 * Checks if a business metric exists in the execution context attributes
 */
@InternalApi
public fun ExecutionContext.containsBusinessMetric(metric: BusinessMetric): Boolean =
    (this.attributes.contains(BusinessMetrics)) && this.attributes[BusinessMetrics].contains(metric)

/**
 * Valid business metrics
 */
public interface BusinessMetric {
    public val identifier: String
}

/**
 * Generic business metrics
 */
@InternalApi
public enum class SmithyBusinessMetric(public override val identifier: String) : BusinessMetric {
    WAITER("B"), // TODO: Emit this metric
    PAGINATOR("C"), // TODO: Emit this metric
    RETRY_MODE_STANDARD("E"),
    RETRY_MODE_ADAPTIVE("F"),
    GZIP_REQUEST_COMPRESSION("L"),
    PROTOCOL_RPC_V2_CBOR("M"),
    SERVICE_ENDPOINT_OVERRIDE("N"),
    ACCOUNT_ID_BASED_ENDPOINT("O"),
    ACCOUNT_ID_MODE_PREFERRED("P"),
    ACCOUNT_ID_MODE_DISABLED("Q"),
    ACCOUNT_ID_MODE_REQUIRED("R"),
    SIGV4A_SIGNING("S"),
    RESOLVED_ACCOUNT_ID("T"),
    FLEXIBLE_CHECKSUMS_REQ_CRC32("U"),
    FLEXIBLE_CHECKSUMS_REQ_CRC32C("V"),
    FLEXIBLE_CHECKSUMS_REQ_SHA1("X"),
    FLEXIBLE_CHECKSUMS_REQ_SHA256("Y"),
    FLEXIBLE_CHECKSUMS_REQ_WHEN_SUPPORTED("Z"),
    FLEXIBLE_CHECKSUMS_REQ_WHEN_REQUIRED("a"),
    FLEXIBLE_CHECKSUMS_RES_WHEN_SUPPORTED("b"),
    FLEXIBLE_CHECKSUMS_RES_WHEN_REQUIRED("c"),
<<<<<<< HEAD
=======
    BEARER_SERVICE_ENV_VARS("3"),
>>>>>>> 2542cd99
    ;

    override fun toString(): String = identifier
}<|MERGE_RESOLUTION|>--- conflicted
+++ resolved
@@ -102,10 +102,7 @@
     FLEXIBLE_CHECKSUMS_REQ_WHEN_REQUIRED("a"),
     FLEXIBLE_CHECKSUMS_RES_WHEN_SUPPORTED("b"),
     FLEXIBLE_CHECKSUMS_RES_WHEN_REQUIRED("c"),
-<<<<<<< HEAD
-=======
     BEARER_SERVICE_ENV_VARS("3"),
->>>>>>> 2542cd99
     ;
 
     override fun toString(): String = identifier
