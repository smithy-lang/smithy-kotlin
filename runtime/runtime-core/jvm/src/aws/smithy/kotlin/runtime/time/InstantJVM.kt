/*
 * Copyright Amazon.com, Inc. or its affiliates. All Rights Reserved.
 * SPDX-License-Identifier: Apache-2.0.
 */

package aws.smithy.kotlin.runtime.time

// NOTE: We are restricted to what can be made available through D8 core library
// desugaring on Android
//
// See: https://developer.android.com/studio/write/java8-support-table

import java.time.LocalDateTime
import java.time.ZoneOffset
import java.time.ZonedDateTime
import java.time.chrono.IsoChronology
import java.time.format.DateTimeFormatter
import java.time.format.DateTimeFormatter.ISO_INSTANT
import java.time.format.DateTimeFormatterBuilder
import java.time.format.SignStyle
import java.time.temporal.ChronoField
import java.time.temporal.ChronoUnit
import java.time.Instant as jtInstant

actual class Instant(internal val value: jtInstant) : Comparable<Instant> {
    actual val epochSeconds: Long
        get() = value.epochSecond
    actual val nanosecondsOfSecond: Int
        get() = value.nano

    actual override operator fun compareTo(other: Instant): Int = value.compareTo(other.value)

    override fun hashCode(): Int = value.hashCode()

    override fun equals(other: Any?): Boolean =
        (this === other) || (other is Instant && this.value == other.value)

    override fun toString(): String = format(TimestampFormat.ISO_8601)

    /**
     * Encode the [Instant] as a string into the format specified by [TimestampFormat]
     */
    actual fun format(fmt: TimestampFormat): String = when (fmt) {
<<<<<<< HEAD
        // FIXME - need to restrict to microsecond precision for iso8601
        TimestampFormat.ISO_8601 -> ISO_INSTANT.format(value)
=======
        TimestampFormat.ISO_8601 -> ISO_INSTANT.format(value.truncatedTo(ChronoUnit.MICROS))
>>>>>>> 5b4b37e9
        TimestampFormat.RFC_5322 -> RFC_5322_FIXED_DATE_TIME.format(ZonedDateTime.ofInstant(value, ZoneOffset.UTC))
        TimestampFormat.EPOCH_SECONDS -> {
            val sb = StringBuffer("$epochSeconds")
            if (nanosecondsOfSecond > 0) {
                sb.append(".")
                val ns = "$nanosecondsOfSecond"
                val leadingZeros = "0".repeat(9 - ns.length)
                sb.append(leadingZeros)
                sb.append(ns)
                sb.trimEnd('0').toString()
            } else {
                sb.toString()
            }
        }
    }

    actual companion object {

        private val RFC_5322_FIXED_DATE_TIME: DateTimeFormatter = buildRfc5322Formatter()

        /**
         * Parse an ISO-8601 formatted string into an [Instant]
         */
        actual fun fromIso8601(ts: String): Instant {
            val parsed = parseIso8601(ts)
            return fromParsedDateTime(parsed)
        }

        /**
         * Parse an RFC5322/RFC-822 formatted string into an [Instant]
         */
        actual fun fromRfc5322(ts: String): Instant {
            val parsed = parseRfc5322(ts)
            return fromParsedDateTime(parsed)
        }

        /**
         * Create an [Instant] from it's parts
         */
        actual fun fromEpochSeconds(seconds: Long, ns: Int): Instant =
            Instant(jtInstant.ofEpochSecond(seconds, ns.toLong()))

        /**
         * Parse a string formatted as epoch-seconds into an [Instant]
         */
        actual fun fromEpochSeconds(ts: String): Instant = parseEpoch(ts)

        /**
         * Create an [Instant] from the current system time
         */
        actual fun now(): Instant = Instant(jtInstant.now())
    }
}

private fun fromParsedDateTime(parsed: ParsedDatetime): Instant {
    val (dayOffset, hour, min, sec) = if (parsed.hour == 24 && parsed.min == 0 && parsed.sec == 0) {
        // midnight
        listOf(1, 0, 0, 0)
    } else if (parsed.hour == 23 && parsed.min == 59 && parsed.sec == 60) {
        // parsed a leap second - drop (LocalDateTime does not support leap seconds)
        // technically leap seconds are only scheduled for June 30 or Dec 31...
        listOf(0, 23, 59, 59)
    } else {
        listOf(0, parsed.hour, parsed.min, parsed.sec)
    }

    val ldt = LocalDateTime.of(
        parsed.year,
        parsed.month,
        parsed.day,
        hour,
        min,
        sec,
        parsed.ns
    ).plusDays(dayOffset.toLong())
    val tzOffset = ZoneOffset.ofTotalSeconds(parsed.offsetSec)
    val odt = ldt.atOffset(tzOffset)
    val asInstant = odt.toInstant()
    return Instant(asInstant)
}

/**
 * Build and return a [DateTimeFormatter] for RFC5322
 *
 * tl;dr The single digit day-of-month is allowed by the spec but not desired by us.
 *
 * DateTimeFormatter.RFC_1123_DATE_TIME is _REALLY_ close to what we want but alas it will
 * format day of the month with a single digit when < 10 instead of the fixed 2DIGIT format
 * required by Smithy http-date timestampFormat trait (which is a specific fixed length
 * version of RFC5322).
 *
 * See also: https: *tools.ietf.org/html/rfc7231.html#section-7.1.1.1
 */
fun buildRfc5322Formatter(): DateTimeFormatter {
    // manually code maps to ensure correct data always used
    // (locale data can be changed by application code)
    val dow: Map<Long, String> = mapOf(
        1L to "Mon",
        2L to "Tue",
        3L to "Wed",
        4L to "Thu",
        5L to "Fri",
        6L to "Sat",
        7L to "Sun"
    )

    val moy: Map<Long, String> = mapOf(
        1L to "Jan",
        2L to "Feb",
        3L to "Mar",
        4L to "Apr",
        5L to "May",
        6L to "Jun",
        7L to "Jul",
        8L to "Aug",
        9L to "Sep",
        10L to "Oct",
        11L to "Nov",
        12L to "Dec"
    )

    val formatter = DateTimeFormatterBuilder()
        .parseCaseInsensitive()
        .parseLenient()
        .optionalStart()
        .appendText(ChronoField.DAY_OF_WEEK, dow)
        .appendLiteral(", ")
        .optionalEnd()
        .appendValue(ChronoField.DAY_OF_MONTH, 2, 2, SignStyle.NOT_NEGATIVE)
        .appendLiteral(' ')
        .appendText(ChronoField.MONTH_OF_YEAR, moy)
        .appendLiteral(' ')
        .appendValue(ChronoField.YEAR, 4)
        .appendLiteral(' ')
        .appendValue(ChronoField.HOUR_OF_DAY, 2)
        .appendLiteral(':')
        .appendValue(ChronoField.MINUTE_OF_HOUR, 2)
        .optionalStart()
        .appendLiteral(':')
        .appendValue(ChronoField.SECOND_OF_MINUTE, 2)
        .optionalEnd()
        .appendLiteral(' ')
        .appendOffset("+HHMM", "GMT")
        .toFormatter()

    return formatter.withChronology(IsoChronology.INSTANCE)
}<|MERGE_RESOLUTION|>--- conflicted
+++ resolved
@@ -41,12 +41,7 @@
      * Encode the [Instant] as a string into the format specified by [TimestampFormat]
      */
     actual fun format(fmt: TimestampFormat): String = when (fmt) {
-<<<<<<< HEAD
-        // FIXME - need to restrict to microsecond precision for iso8601
-        TimestampFormat.ISO_8601 -> ISO_INSTANT.format(value)
-=======
         TimestampFormat.ISO_8601 -> ISO_INSTANT.format(value.truncatedTo(ChronoUnit.MICROS))
->>>>>>> 5b4b37e9
         TimestampFormat.RFC_5322 -> RFC_5322_FIXED_DATE_TIME.format(ZonedDateTime.ofInstant(value, ZoneOffset.UTC))
         TimestampFormat.EPOCH_SECONDS -> {
             val sb = StringBuffer("$epochSeconds")
