/*
 * Copyright Amazon.com, Inc. or its affiliates. All Rights Reserved.
 * SPDX-License-Identifier: Apache-2.0
 */
package aws.smithy.kotlin.runtime.auth.awssigning

import aws.smithy.kotlin.runtime.ExperimentalApi
import aws.smithy.kotlin.runtime.http.Headers
import aws.smithy.kotlin.runtime.http.request.HttpRequest
import aws.smithy.kotlin.runtime.telemetry.TelemetryProvider
import aws.smithy.kotlin.runtime.telemetry.logging.logger
import aws.smithy.kotlin.runtime.time.TimestampFormat
import kotlin.coroutines.coroutineContext

/** The default implementation of [AwsSigner] */
public val DefaultAwsSigner: AwsSigner = DefaultAwsSignerImpl()

/** Creates a customized instance of [AwsSigner] */
@Suppress("ktlint:standard:function-naming")
public fun DefaultAwsSigner(block: DefaultAwsSignerBuilder.() -> Unit): AwsSigner =
    DefaultAwsSignerBuilder().apply(block).build()

/** A builder class for creating instances of [AwsSigner] using the default implementation */
public class DefaultAwsSignerBuilder {
    public var telemetryProvider: TelemetryProvider? = null

    public fun build(): AwsSigner = DefaultAwsSignerImpl(
        telemetryProvider = telemetryProvider,
    )
}

<<<<<<< HEAD
=======
private val AwsSigningAlgorithm.signatureCalculator
    get() = when (this) {
        AwsSigningAlgorithm.SIGV4 -> SignatureCalculator.SigV4
        AwsSigningAlgorithm.SIGV4_ASYMMETRIC -> SignatureCalculator.SigV4a
    }

>>>>>>> 0a29a00a
@OptIn(ExperimentalApi::class)
internal class DefaultAwsSignerImpl(
    private val canonicalizer: Canonicalizer = Canonicalizer.Default,
    private val requestMutator: RequestMutator = RequestMutator.Default,
    private val telemetryProvider: TelemetryProvider? = null,
) : AwsSigner {
    override suspend fun sign(request: HttpRequest, config: AwsSigningConfig): AwsSigningResult<HttpRequest> {
        val logger = telemetryProvider?.loggerProvider?.getOrCreateLogger("DefaultAwsSigner")
            ?: coroutineContext.logger<DefaultAwsSignerImpl>()
<<<<<<< HEAD

        // TODO: implement SigV4a
        if (config.algorithm != AwsSigningAlgorithm.SIGV4) {
            throw UnsupportedSigningAlgorithmException(
                "${config.algorithm} support is not yet implemented for the default signer.",
                config.algorithm,
            )
        }
=======
>>>>>>> 0a29a00a

        val canonical = canonicalizer.canonicalRequest(request, config)
        if (config.logRequest) {
            logger.trace { "Canonical request:\n${canonical.requestString}" }
        }

        val signatureCalculator = config.algorithm.signatureCalculator

        val stringToSign = signatureCalculator.stringToSign(canonical.requestString, config)
        logger.trace { "String to sign:\n$stringToSign" }

        val signingKey = signatureCalculator.signingKey(config)

        val signature = signatureCalculator.calculate(signingKey, stringToSign)
        logger.debug { "Calculated signature: $signature" }

        val signedRequest = requestMutator.appendAuth(config, canonical, signature)

        return AwsSigningResult(signedRequest, signature.encodeToByteArray())
    }

    override suspend fun signChunk(
        chunkBody: ByteArray,
        prevSignature: ByteArray,
        config: AwsSigningConfig,
    ): AwsSigningResult<Unit> {
        val logger = telemetryProvider?.loggerProvider?.getOrCreateLogger("DefaultAwsSigner")
            ?: coroutineContext.logger<DefaultAwsSignerImpl>()
<<<<<<< HEAD
=======

        val signatureCalculator = config.algorithm.signatureCalculator
>>>>>>> 0a29a00a

        val stringToSign = signatureCalculator.chunkStringToSign(chunkBody, prevSignature, config)
        logger.trace { "Chunk string to sign:\n$stringToSign" }

        val signingKey = signatureCalculator.signingKey(config)

        val signature = signatureCalculator.calculate(signingKey, stringToSign)
        logger.debug { "Calculated chunk signature: $signature" }

        return AwsSigningResult(Unit, signature.encodeToByteArray())
    }

    override suspend fun signChunkTrailer(
        trailingHeaders: Headers,
        prevSignature: ByteArray,
        config: AwsSigningConfig,
    ): AwsSigningResult<Unit> {
        val logger = telemetryProvider?.loggerProvider?.getOrCreateLogger("DefaultAwsSigner")
            ?: coroutineContext.logger<DefaultAwsSignerImpl>()
<<<<<<< HEAD
=======

        val signatureCalculator = config.algorithm.signatureCalculator
>>>>>>> 0a29a00a

        // FIXME - can we share canonicalization code more than we are..., also this reduce is inefficient.
        // canonicalize the headers
        val trailingHeadersBytes = trailingHeaders.entries().sortedBy { e -> e.key.lowercase() }
            .map { e ->
                buildString {
                    append(e.key.lowercase())
                    append(":")
                    append(e.value.joinToString(",") { v -> v.trim() })
                    append("\n")
                }.encodeToByteArray()
            }.reduce { acc, bytes -> acc + bytes }

        val stringToSign = signatureCalculator.chunkTrailerStringToSign(trailingHeadersBytes, prevSignature, config)
        logger.trace { "Chunk trailer string to sign:\n$stringToSign" }

        val signingKey = signatureCalculator.signingKey(config)

        val signature = signatureCalculator.calculate(signingKey, stringToSign)
        logger.debug { "Calculated chunk signature: $signature" }

        return AwsSigningResult(Unit, signature.encodeToByteArray())
    }
}

/**
 * Formats a credential scope consisting of a signing date, region (SigV4 only), service, and a signature type
 */
internal val AwsSigningConfig.credentialScope: String
    get() = run {
        val signingDate = signingDate.format(TimestampFormat.ISO_8601_CONDENSED_DATE)
        return when (algorithm) {
            AwsSigningAlgorithm.SIGV4 -> "$signingDate/$region/$service/aws4_request"
            AwsSigningAlgorithm.SIGV4_ASYMMETRIC -> "$signingDate/$service/aws4_request"
        }
    }

/**
 * Formats the value for a credential header/parameter
 */
internal fun credentialValue(config: AwsSigningConfig): String =
    "${config.credentials.accessKeyId}/${config.credentialScope}"<|MERGE_RESOLUTION|>--- conflicted
+++ resolved
@@ -29,15 +29,12 @@
     )
 }
 
-<<<<<<< HEAD
-=======
 private val AwsSigningAlgorithm.signatureCalculator
     get() = when (this) {
         AwsSigningAlgorithm.SIGV4 -> SignatureCalculator.SigV4
         AwsSigningAlgorithm.SIGV4_ASYMMETRIC -> SignatureCalculator.SigV4a
     }
 
->>>>>>> 0a29a00a
 @OptIn(ExperimentalApi::class)
 internal class DefaultAwsSignerImpl(
     private val canonicalizer: Canonicalizer = Canonicalizer.Default,
@@ -47,17 +44,6 @@
     override suspend fun sign(request: HttpRequest, config: AwsSigningConfig): AwsSigningResult<HttpRequest> {
         val logger = telemetryProvider?.loggerProvider?.getOrCreateLogger("DefaultAwsSigner")
             ?: coroutineContext.logger<DefaultAwsSignerImpl>()
-<<<<<<< HEAD
-
-        // TODO: implement SigV4a
-        if (config.algorithm != AwsSigningAlgorithm.SIGV4) {
-            throw UnsupportedSigningAlgorithmException(
-                "${config.algorithm} support is not yet implemented for the default signer.",
-                config.algorithm,
-            )
-        }
-=======
->>>>>>> 0a29a00a
 
         val canonical = canonicalizer.canonicalRequest(request, config)
         if (config.logRequest) {
@@ -86,11 +72,8 @@
     ): AwsSigningResult<Unit> {
         val logger = telemetryProvider?.loggerProvider?.getOrCreateLogger("DefaultAwsSigner")
             ?: coroutineContext.logger<DefaultAwsSignerImpl>()
-<<<<<<< HEAD
-=======
 
         val signatureCalculator = config.algorithm.signatureCalculator
->>>>>>> 0a29a00a
 
         val stringToSign = signatureCalculator.chunkStringToSign(chunkBody, prevSignature, config)
         logger.trace { "Chunk string to sign:\n$stringToSign" }
@@ -110,11 +93,8 @@
     ): AwsSigningResult<Unit> {
         val logger = telemetryProvider?.loggerProvider?.getOrCreateLogger("DefaultAwsSigner")
             ?: coroutineContext.logger<DefaultAwsSignerImpl>()
-<<<<<<< HEAD
-=======
 
         val signatureCalculator = config.algorithm.signatureCalculator
->>>>>>> 0a29a00a
 
         // FIXME - can we share canonicalization code more than we are..., also this reduce is inefficient.
         // canonicalize the headers
