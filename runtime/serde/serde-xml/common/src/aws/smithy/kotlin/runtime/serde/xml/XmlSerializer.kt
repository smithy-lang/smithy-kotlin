--- conflicted
+++ resolved
@@ -133,20 +133,12 @@
     override fun field(descriptor: SdkFieldDescriptor, value: Instant, format: TimestampFormat): Unit =
         field(descriptor, value.format(format))
 
-<<<<<<< HEAD
     override fun field(descriptor: SdkFieldDescriptor, value: ByteArray): Unit =
         field(descriptor, value)
 
-    override fun field(descriptor: SdkFieldDescriptor, value: Document?) {
-        throw SerializationException(
-            "cannot serialize field ${descriptor.serialName}; Document type is not supported by xml encoding",
-        )
-    }
-=======
     override fun field(descriptor: SdkFieldDescriptor, value: Document?): Unit = throw SerializationException(
         "cannot serialize field ${descriptor.serialName}; Document type is not supported by xml encoding",
     )
->>>>>>> 6cf0ca99
 
     override fun nullField(descriptor: SdkFieldDescriptor) {
         xmlWriter.writeTag(descriptor.serialName.name) {
