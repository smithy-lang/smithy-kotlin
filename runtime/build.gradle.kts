/*
 * Copyright Amazon.com, Inc. or its affiliates. All Rights Reserved.
 * SPDX-License-Identifier: Apache-2.0
 */
import aws.sdk.kotlin.gradle.dsl.configurePublishing
import aws.sdk.kotlin.gradle.kmp.*
import org.gradle.kotlin.dsl.apply
<<<<<<< HEAD
import org.gradle.kotlin.dsl.withType
=======
>>>>>>> 2542cd99
import org.jetbrains.kotlin.gradle.dsl.JvmTarget
import org.jetbrains.kotlin.gradle.targets.native.tasks.KotlinNativeSimulatorTest

plugins {
    `dokka-convention`
    alias(libs.plugins.aws.kotlin.repo.tools.kmp) apply false
    jacoco
}

val sdkVersion: String by project

// Apply KMP configuration from build plugin
configureKmpTargets()

// capture locally - scope issue with custom KMP plugin
val libraries = libs

subprojects {
    if (!needsKmpConfigured) return@subprojects
    group = "aws.smithy.kotlin"
    version = sdkVersion

    apply {
        plugin("org.jetbrains.kotlin.multiplatform")
        plugin(libraries.plugins.aws.kotlin.repo.tools.kmp.get().pluginId)
    }

    configurePublishing("smithy-kotlin", "smithy-lang")
    kotlin {
        explicitApi()

        sourceSets {
            // dependencies available for all subprojects
            named("commonMain") {
                dependencies {
                    // refactor to only add this to projects that need it
                    implementation(libraries.kotlinx.coroutines.core)
                }
            }

            named("commonTest") {
                dependencies {
                    implementation(libraries.kotest.assertions.core)
                }
            }

            findByName("jvmTest")?.run {
                dependencies {
                    implementation(libraries.kotlinx.coroutines.debug)
                    implementation(libraries.kotest.assertions.core.jvm)
                }
            }
        }
    }

    kotlin.sourceSets.all {
        // Allow subprojects to use internal APIs
        // See https://kotlinlang.org/docs/reference/opt-in-requirements.html#opting-in-to-using-api
<<<<<<< HEAD
        listOf("kotlin.RequiresOptIn", "kotlinx.cinterop.ExperimentalForeignApi").forEach { languageSettings.optIn(it) }
=======
        listOf("kotlin.RequiresOptIn").forEach { languageSettings.optIn(it) }
>>>>>>> 2542cd99
    }

    tasks.withType<org.jetbrains.kotlin.gradle.tasks.KotlinCompile> {
        compilerOptions {
            jvmTarget.set(JvmTarget.JVM_1_8)
            freeCompilerArgs.add("-Xjdk-release=1.8")
            freeCompilerArgs.add("-Xexpect-actual-classes")
        }
    }

    tasks.withType<org.jetbrains.kotlin.gradle.tasks.KotlinNativeCompile> {
        compilerOptions {
            freeCompilerArgs.add("-Xexpect-actual-classes")

            // FIXME When building LinuxX64 on AL2 the linker inclues a bunch of dynamic links to unavailable versions
            //  of zlib. The below workaround forces the linker to statically link zlib but it's a hack because the
            //  linker will still dynamically link zlib (although the executable will no longer fail at runtime due to
            //  link resolution failures). The correct solution for this is probably containerized builds similar to
            //  what we do in aws-crt-kotlin. The following compiler args were helpful in debugging this issue:
            //  * Enable verbose compiler output                        : -verbose
            //  * Increase verbosity during the compiler's linker phase : -Xverbose-phases=Linker
            //  * Enable verbose linker output from gold                : -linker-option --verbose
            if (target.contains("linux", ignoreCase = true)) {
                freeCompilerArgs.addAll(
                    listOf(
                        "-linker-option", // The subsequent argument is for the linker
                        "-Bstatic", // Enable static linking for the libraries that follow
                        "-linker-option", // The subsequent argument is for the linker
                        "-lz", // Link zlib statically (because of -Bstatic above)
                        "-linker-option", // The subsequent argument is for the linker
                        "-Bdynamic", // Restore dynamic linking, which is the default
                    ),
                )
            }
        }
    }

    /*
        FIXME iOS simulator tests fail on GitHub CI with "Bad or unknown session":
        > Task :runtime:runtime-core:linkDebugTestIosSimulatorArm64
        java.lang.IllegalStateException: You have standalone simulator tests run mode disabled and tests have failed to run.

        The problem can be that you have not booted the required device or have configured the task to a different simulator. Please check the task output and its device configuration.
        > Task :runtime:runtime-core:iosSimulatorArm64Test
        If you are sure that your setup is correct, please file an issue: https://kotl.in/issue
        An error was encountered processing the command (domain=com.apple.CoreSimulator.SimError, code=405):
        Process spawn via launchd failed because device is not booted.
        Underlying error (domain=com.apple.SimLaunchHostService.RequestError, code=3):
            Bad or unknown session: com.apple.CoreSimulator.SimDevice.C120BDE1-C108-4759-842F-7D82B4E71E8C
     */
    tasks.withType<KotlinNativeSimulatorTest> {
        enabled = false
    }
}

// configureIosSimulatorTasks()

val excludeFromDocumentation = listOf(
    ":runtime:testing",
    ":runtime:smithy-test",
)

dependencies {
    subprojects.filterNot { excludeFromDocumentation.contains(it.path) }.forEach {
        it.plugins.apply("dokka-convention") // Apply the Dokka conventions plugin to the submodule
        dokka(project(it.path)) // Aggregate the submodule's generated documentation
    }

    subprojects {
        if (excludeFromDocumentation.contains(this@subprojects.path)) {
            return@subprojects
        }

        dokka {
            modulePath = this@subprojects.name
        }
    }
}

val excludeFromDocumentation = listOf(
    ":runtime:testing",
    ":runtime:smithy-test",
)

dependencies {
    subprojects.filterNot { excludeFromDocumentation.contains(it.path) }.forEach {
        it.plugins.apply("dokka-convention") // Apply the Dokka conventions plugin to the submodule
        dokka(project(it.path)) // Aggregate the submodule's generated documentation
    }

    subprojects {
        if (excludeFromDocumentation.contains(this@subprojects.path)) {
            return@subprojects
        }

        dokka {
            modulePath = this@subprojects.name
        }
    }
}<|MERGE_RESOLUTION|>--- conflicted
+++ resolved
@@ -5,10 +5,7 @@
 import aws.sdk.kotlin.gradle.dsl.configurePublishing
 import aws.sdk.kotlin.gradle.kmp.*
 import org.gradle.kotlin.dsl.apply
-<<<<<<< HEAD
 import org.gradle.kotlin.dsl.withType
-=======
->>>>>>> 2542cd99
 import org.jetbrains.kotlin.gradle.dsl.JvmTarget
 import org.jetbrains.kotlin.gradle.targets.native.tasks.KotlinNativeSimulatorTest
 
@@ -67,11 +64,7 @@
     kotlin.sourceSets.all {
         // Allow subprojects to use internal APIs
         // See https://kotlinlang.org/docs/reference/opt-in-requirements.html#opting-in-to-using-api
-<<<<<<< HEAD
         listOf("kotlin.RequiresOptIn", "kotlinx.cinterop.ExperimentalForeignApi").forEach { languageSettings.optIn(it) }
-=======
-        listOf("kotlin.RequiresOptIn").forEach { languageSettings.optIn(it) }
->>>>>>> 2542cd99
     }
 
     tasks.withType<org.jetbrains.kotlin.gradle.tasks.KotlinCompile> {
