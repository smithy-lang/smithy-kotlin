/*
 * Copyright Amazon.com, Inc. or its affiliates. All Rights Reserved.
 * SPDX-License-Identifier: Apache-2.0
 */
import aws.sdk.kotlin.gradle.dsl.configurePublishing
import aws.sdk.kotlin.gradle.kmp.*
<<<<<<< HEAD
import org.gradle.kotlin.dsl.withType
=======
import org.gradle.kotlin.dsl.apply
>>>>>>> 8e00fc6b
import org.jetbrains.kotlin.gradle.dsl.JvmTarget
import org.jetbrains.kotlin.gradle.targets.native.tasks.KotlinNativeSimulatorTest

plugins {
    `dokka-convention`
    alias(libs.plugins.aws.kotlin.repo.tools.kmp) apply false
    jacoco
}

val sdkVersion: String by project

// Apply KMP configuration from build plugin
configureKmpTargets()

// capture locally - scope issue with custom KMP plugin
val libraries = libs

subprojects {
    if (!needsKmpConfigured) return@subprojects
    group = "aws.smithy.kotlin"
    version = sdkVersion

    apply {
        plugin("org.jetbrains.kotlin.multiplatform")
        plugin(libraries.plugins.aws.kotlin.repo.tools.kmp.get().pluginId)
    }

    configurePublishing("smithy-kotlin", "smithy-lang")
    kotlin {
        explicitApi()

        sourceSets {
            // dependencies available for all subprojects
            named("commonMain") {
                dependencies {
                    // refactor to only add this to projects that need it
                    implementation(libraries.kotlinx.coroutines.core)
                }
            }

            named("commonTest") {
                dependencies {
                    implementation(libraries.kotest.assertions.core)
                }
            }

            findByName("jvmTest")?.run {
                dependencies {
                    implementation(libraries.kotlinx.coroutines.debug)
                    implementation(libraries.kotest.assertions.core.jvm)
                }
            }
        }
    }

    kotlin.sourceSets.all {
        // Allow subprojects to use internal APIs
        // See https://kotlinlang.org/docs/reference/opt-in-requirements.html#opting-in-to-using-api
        listOf("kotlin.RequiresOptIn", "kotlinx.cinterop.ExperimentalForeignApi").forEach { languageSettings.optIn(it) }
    }

    tasks.withType<org.jetbrains.kotlin.gradle.tasks.KotlinCompile> {
        compilerOptions {
            jvmTarget.set(JvmTarget.JVM_1_8)
            freeCompilerArgs.add("-Xjdk-release=1.8")
            freeCompilerArgs.add("-Xexpect-actual-classes")
        }
    }
    tasks.withType<org.jetbrains.kotlin.gradle.tasks.KotlinNativeCompile> {
        compilerOptions {
            freeCompilerArgs.add("-Xexpect-actual-classes")

            // FIXME When building LinuxX64 on AL2 the linker inclues a bunch of dynamic links to unavailable versions
            //  of zlib. The below workaround forces the linker to statically link zlib but it's a hack because the
            //  linker will still dynamically link zlib (although the executable will no longer fail at runtime due to
            //  link resolution failures). The correct solution for this is probably containerized builds similar to
            //  what we do in aws-crt-kotlin. The following compiler args were helpful in debugging this issue:
            //  * Enable verbose compiler output                        : -verbose
            //  * Increase verbosity during the compiler's linker phase : -Xverbose-phases=Linker
            //  * Enable verbose linker output from gold                : -linker-option --verbose
            if (target.contains("linux", ignoreCase = true)) {
                freeCompilerArgs.addAll(
                    listOf(
                        "-linker-option", // The subsequent argument is for the linker
                        "-Bstatic", // Enable static linking for the libraries that follow
                        "-linker-option", // The subsequent argument is for the linker
                        "-lz", // Link zlib statically (because of -Bstatic above)
                        "-linker-option", // The subsequent argument is for the linker
                        "-Bdynamic", // Restore dynamic linking, which is the default
                    ),
                )
            }
        }
    }
<<<<<<< HEAD

    /*
        FIXME iOS simulator tests fail on GitHub CI with "Bad or unknown session":
        > Task :runtime:runtime-core:linkDebugTestIosSimulatorArm64
        java.lang.IllegalStateException: You have standalone simulator tests run mode disabled and tests have failed to run.

        The problem can be that you have not booted the required device or have configured the task to a different simulator. Please check the task output and its device configuration.
        > Task :runtime:runtime-core:iosSimulatorArm64Test
        If you are sure that your setup is correct, please file an issue: https://kotl.in/issue
        An error was encountered processing the command (domain=com.apple.CoreSimulator.SimError, code=405):
        Process spawn via launchd failed because device is not booted.
        Underlying error (domain=com.apple.SimLaunchHostService.RequestError, code=3):
            Bad or unknown session: com.apple.CoreSimulator.SimDevice.C120BDE1-C108-4759-842F-7D82B4E71E8C
     */
    tasks.withType<KotlinNativeSimulatorTest> {
        enabled = false
    }
}

// configureIosSimulatorTasks()
=======
}

val excludeFromDocumentation = listOf(
    ":runtime:testing",
    ":runtime:smithy-test",
)

dependencies {
    subprojects.filterNot { excludeFromDocumentation.contains(it.path) }.forEach {
        it.plugins.apply("dokka-convention") // Apply the Dokka conventions plugin to the submodule
        dokka(project(it.path)) // Aggregate the submodule's generated documentation
    }

    subprojects {
        if (excludeFromDocumentation.contains(this@subprojects.path)) {
            return@subprojects
        }

        dokka {
            modulePath = this@subprojects.name
        }
    }
}
>>>>>>> 8e00fc6b
<|MERGE_RESOLUTION|>--- conflicted
+++ resolved
@@ -4,11 +4,8 @@
  */
 import aws.sdk.kotlin.gradle.dsl.configurePublishing
 import aws.sdk.kotlin.gradle.kmp.*
-<<<<<<< HEAD
+import org.gradle.kotlin.dsl.apply
 import org.gradle.kotlin.dsl.withType
-=======
-import org.gradle.kotlin.dsl.apply
->>>>>>> 8e00fc6b
 import org.jetbrains.kotlin.gradle.dsl.JvmTarget
 import org.jetbrains.kotlin.gradle.targets.native.tasks.KotlinNativeSimulatorTest
 
@@ -103,7 +100,6 @@
             }
         }
     }
-<<<<<<< HEAD
 
     /*
         FIXME iOS simulator tests fail on GitHub CI with "Bad or unknown session":
@@ -124,8 +120,6 @@
 }
 
 // configureIosSimulatorTasks()
-=======
-}
 
 val excludeFromDocumentation = listOf(
     ":runtime:testing",
@@ -147,5 +141,4 @@
             modulePath = this@subprojects.name
         }
     }
-}
->>>>>>> 8e00fc6b
+}