--- conflicted
+++ resolved
@@ -28,8 +28,6 @@
 import kotlin.time.Duration.Companion.milliseconds
 
 class SdkOperationExecutionTest {
-<<<<<<< HEAD
-=======
     @Test
     fun testAttemptTimeoutWithLongCall(): Unit = runTest {
         val serialized = HttpRequestBuilder()
@@ -89,7 +87,6 @@
         assertEquals(1, engine.callCount)
     }
 
->>>>>>> 2be96f03
     @Test
     fun testOperationMiddlewareOrder() = runTest {
         // sanity test middleware flows the way we expect
