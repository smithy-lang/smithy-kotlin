--- conflicted
+++ resolved
@@ -7,15 +7,9 @@
 
 import aws.smithy.kotlin.runtime.client.ExecutionContext
 import aws.smithy.kotlin.runtime.http.HttpHandler
-<<<<<<< HEAD
-import aws.smithy.kotlin.runtime.http.middleware.FlexibleChecksumsResponseMiddleware.Companion.ExpectedResponseChecksum
-import aws.smithy.kotlin.runtime.http.middleware.FlexibleChecksumsResponseMiddleware.Companion.ResponseChecksum
-=======
 import aws.smithy.kotlin.runtime.http.interceptors.HttpInterceptor
->>>>>>> a250c3e3
 import aws.smithy.kotlin.runtime.http.response.complete
 import aws.smithy.kotlin.runtime.util.*
-import kotlinx.coroutines.Deferred
 import kotlinx.coroutines.cancelAndJoin
 import kotlinx.coroutines.job
 import kotlin.reflect.KClass
@@ -108,7 +102,11 @@
     }
 }
 
-<<<<<<< HEAD
+internal data class OperationTypeInfo(
+    val inputType: KClass<*>,
+    val outputType: KClass<*>,
+)
+
 /**
  * Validate the response checksum if flexible checksums response validation is enabled.
  * If flexible checksums is not enabled, this is a no-op.
@@ -126,12 +124,6 @@
         }
     }
 }
-=======
-internal data class OperationTypeInfo(
-    val inputType: KClass<*>,
-    val outputType: KClass<*>,
-)
->>>>>>> a250c3e3
 
 @InternalApi
 public class SdkHttpOperationBuilder<I, O> (
