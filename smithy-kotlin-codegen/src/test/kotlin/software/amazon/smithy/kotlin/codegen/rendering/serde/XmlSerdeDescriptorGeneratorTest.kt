--- conflicted
+++ resolved
@@ -164,28 +164,21 @@
         """
 
         val expected = """
-<<<<<<< HEAD
-            import $RUNTIME_ROOT_NS.serde.*
+            import $RUNTIME_ROOT_NS.serde.SdkFieldDescriptor
+            import $RUNTIME_ROOT_NS.serde.SdkObjectDescriptor
+            import $RUNTIME_ROOT_NS.serde.SerialKind
+            import $RUNTIME_ROOT_NS.serde.asSdkSerializable
+            import $RUNTIME_ROOT_NS.serde.deserializeList
+            import $RUNTIME_ROOT_NS.serde.deserializeMap
+            import $RUNTIME_ROOT_NS.serde.deserializeStruct
+            import $RUNTIME_ROOT_NS.serde.field
+            import $RUNTIME_ROOT_NS.serde.serializeList
+            import $RUNTIME_ROOT_NS.serde.serializeMap
+            import $RUNTIME_ROOT_NS.serde.serializeStruct
             import $RUNTIME_ROOT_NS.serde.xml.Flattened
             import $RUNTIME_ROOT_NS.serde.xml.XmlAttribute
+            import $RUNTIME_ROOT_NS.serde.xml.XmlDeserializer
             import $RUNTIME_ROOT_NS.serde.xml.XmlSerialName
-=======
-            import software.aws.clientrt.serde.SdkFieldDescriptor
-            import software.aws.clientrt.serde.SdkObjectDescriptor
-            import software.aws.clientrt.serde.SerialKind
-            import software.aws.clientrt.serde.asSdkSerializable
-            import software.aws.clientrt.serde.deserializeList
-            import software.aws.clientrt.serde.deserializeMap
-            import software.aws.clientrt.serde.deserializeStruct
-            import software.aws.clientrt.serde.field
-            import software.aws.clientrt.serde.serializeList
-            import software.aws.clientrt.serde.serializeMap
-            import software.aws.clientrt.serde.serializeStruct
-            import software.aws.clientrt.serde.xml.Flattened
-            import software.aws.clientrt.serde.xml.XmlAttribute
-            import software.aws.clientrt.serde.xml.XmlDeserializer
-            import software.aws.clientrt.serde.xml.XmlSerialName
->>>>>>> 28b5da17
         """.formatForTest("")
 
         val contents = getContents(snippet, "FooRequest")
