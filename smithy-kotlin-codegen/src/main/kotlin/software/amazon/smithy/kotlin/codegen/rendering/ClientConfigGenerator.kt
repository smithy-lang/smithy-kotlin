/*
 * Copyright Amazon.com, Inc. or its affiliates. All Rights Reserved.
 * SPDX-License-Identifier: Apache-2.0
 */

package software.amazon.smithy.kotlin.codegen.rendering

import software.amazon.smithy.codegen.core.CodegenException
import software.amazon.smithy.codegen.core.Symbol
import software.amazon.smithy.codegen.core.SymbolReference
import software.amazon.smithy.kotlin.codegen.core.RenderingContext
import software.amazon.smithy.kotlin.codegen.core.withBlock
import software.amazon.smithy.kotlin.codegen.model.expectTrait
import software.amazon.smithy.kotlin.codegen.model.hasIdempotentTokenMember
import software.amazon.smithy.kotlin.codegen.model.hasTrait
import software.amazon.smithy.kotlin.codegen.rendering.endpoints.DefaultEndpointProviderGenerator
import software.amazon.smithy.kotlin.codegen.rendering.endpoints.EndpointProviderGenerator
import software.amazon.smithy.kotlin.codegen.utils.getOrNull
import software.amazon.smithy.kotlin.codegen.utils.toCamelCase
import software.amazon.smithy.model.shapes.ServiceShape
import software.amazon.smithy.model.shapes.ShapeType
import software.amazon.smithy.rulesengine.traits.ClientContextParamsTrait
import software.amazon.smithy.rulesengine.traits.EndpointRuleSetTrait

/**
 * Default generator for rendering a service config. By default integrations can register additional properties
 * without overriding the entirety of service config generation.
 *
 * @param ctx The rendering context to drive the generator
 * @param detectDefaultProps Flag indicating if properties should be added automatically based on model detection
 * @param properties Additional properties to register on the config interface
 */
class ClientConfigGenerator(
    private val ctx: RenderingContext<ServiceShape>,
    detectDefaultProps: Boolean = true,
    private val builderReturnType: Symbol? = null,
    vararg properties: ClientConfigProperty,
) {

    companion object {
        /**
         * Attempt to detect configuration properties automatically based on the model
         */
        fun detectDefaultProps(context: RenderingContext<ServiceShape>): List<ClientConfigProperty> = buildList {
            add(KotlinClientRuntimeConfigProperty.SdkLogMode)
            if (context.protocolGenerator?.applicationProtocol?.isHttpProtocol == true) {
<<<<<<< HEAD
                defaultProps.add(KotlinClientRuntimeConfigProperty.HttpClientEngine)
=======
                add(KotlinClientRuntimeConfigProperty.HttpClientEngine)
                add(KotlinClientRuntimeConfigProperty.EndpointResolver)
>>>>>>> 788d87e2
            }
            if (context.shape != null && context.shape.hasIdempotentTokenMember(context.model)) {
                add(KotlinClientRuntimeConfigProperty.IdempotencyTokenProvider)
            }
<<<<<<< HEAD
            defaultProps.add(KotlinClientRuntimeConfigProperty.RetryStrategy)

            if (context.shape != null && context.shape.hasTrait<ClientContextParamsTrait>()) {
                defaultProps.addAll(clientContextConfigProps(context.shape.expectTrait()))
            }

            defaultProps.add(
                ClientConfigProperty {
                    val hasRules = context.shape?.hasTrait<EndpointRuleSetTrait>() == true
                    symbol = EndpointProviderGenerator.getSymbol(context.settings)
                    propertyType = if (hasRules) { // if there's a ruleset, we have a usable default, otherwise caller has to provide their own
                        additionalImports = listOf(DefaultEndpointProviderGenerator.getSymbol(context.settings))
                        ClientConfigPropertyType.RequiredWithDefault("DefaultEndpointProvider()")
                    } else {
                        ClientConfigPropertyType.Required()
                    }
                    documentation = """
                        The endpoint provider used to determine where to make service requests.
                    """.trimIndent()
                },
            )

            return defaultProps
=======
            add(KotlinClientRuntimeConfigProperty.RetryStrategy)
            add(KotlinClientRuntimeConfigProperty.Tracer)
>>>>>>> 788d87e2
        }

        /**
         * Derives client config properties from the service context params trait.
         */
        fun clientContextConfigProps(trait: ClientContextParamsTrait): List<ClientConfigProperty> = buildList {
            trait.parameters.forEach { (k, v) ->
                add(
                    when (v.type) {
                        ShapeType.BOOLEAN -> ClientConfigProperty.Boolean(
                            name = k.toCamelCase(),
                            defaultValue = false,
                            documentation = v.documentation.getOrNull(),
                        )
                        ShapeType.STRING -> ClientConfigProperty.String(
                            name = k.toCamelCase(),
                            defaultValue = null,
                            documentation = v.documentation.getOrNull(),
                        )
                        else -> throw CodegenException("unsupported client context param type ${v.type}")
                    },
                )
            }
        }
    }

    private val props = mutableListOf<ClientConfigProperty>()

    init {
        props.addAll(properties)
        if (detectDefaultProps) {
            // register auto detected properties
            props.addAll(detectDefaultProps(ctx))
        }

        // register properties from integrations
        val integrationProps = ctx.integrations.flatMap { it.additionalServiceConfigProps(ctx) }
        props.addAll(integrationProps)
    }

    fun render() {
        if (ctx.writer.getContext("configClass.name") == null) {
            // push context to be used throughout generation of the class
            ctx.writer.putContext("configClass.name", "Config")
        }

        addPropertyImports()

        props.sortWith(compareBy({ it.order }, { it.propertyName }))
        val baseClasses = props
            .mapNotNull { it.baseClass?.name }
            .sorted()
            .toSet()
            .joinToString(", ")

        val formattedBaseClasses = if (baseClasses.isNotEmpty()) ": $baseClasses" else ""
        ctx.writer.openBlock("public class #configClass.name:L private constructor(builder: Builder)$formattedBaseClasses {")
            .call { renderImmutableProperties() }
            .call { renderCompanionObject() }
            .call { renderBuilder() }
            .closeBlock("}")

        ctx.writer.removeContext("configClass.name")
    }

    private fun renderCompanionObject() {
        ctx.writer.withBlock("public companion object {", "}") {
            if (builderReturnType != null) {
                write(
                    "public inline operator fun invoke(block: Builder.() -> kotlin.Unit): #T = Builder().apply(block).build()",
                    builderReturnType,
                )
            } else {
                write("public inline operator fun invoke(block: Builder.() -> kotlin.Unit): #configClass.name:L = Builder().apply(block).build()")
            }
        }
    }

    /**
     * register import statements from config properties
     */
    private fun addPropertyImports() {
        props.forEach {
            it.baseClass?.let { baseClass ->
                ctx.writer.addImport(baseClass)
            }
            ctx.writer.addImport(it.symbol)
            ctx.writer.addImportReferences(it.symbol, SymbolReference.ContextOption.USE)
            it.additionalImports.forEach { symbol ->
                ctx.writer.addImport(symbol)
            }
        }
    }

    private fun renderImmutableProperties() {
        props.forEach { prop ->
            val override = if (prop.requiresOverride) "override" else "public"

            when (prop.propertyType) {
                is ClientConfigPropertyType.SymbolDefault -> {
                    ctx.writer.write("$override val #1L: #2P = builder.#1L", prop.propertyName, prop.symbol)
                }
                is ClientConfigPropertyType.ConstantValue -> {
                    ctx.writer.write("$override val #1L: #2T = #3L", prop.propertyName, prop.symbol, prop.propertyType.value)
                }
                is ClientConfigPropertyType.Required -> {
                    ctx.writer.write(
                        "$override val #1L: #2T = requireNotNull(builder.#1L) { #3S }",
                        prop.propertyName,
                        prop.symbol,
                        prop.propertyType.message ?: "${prop.propertyName} is a required configuration property",
                    )
                }
                is ClientConfigPropertyType.RequiredWithDefault -> {
                    ctx.writer.write(
                        "$override val #1L: #2T = builder.#1L ?: #3L",
                        prop.propertyName,
                        prop.symbol,
                        prop.propertyType.default,
                    )
                }
                is ClientConfigPropertyType.Custom -> prop.propertyType.render(prop, ctx.writer)
            }
        }
    }

    private fun renderBuilder() {
        ctx.writer.write("")
            .withBlock("public class Builder {", "}") {
                // override DSL properties
                props
                    .filter { it.propertyType !is ClientConfigPropertyType.ConstantValue }
                    .forEach { prop ->
                        prop.documentation?.let { ctx.writer.dokka(it) }
                        write("public var #L: #D", prop.propertyName, prop.symbol)
                    }
                write("")

                write("@PublishedApi")
                write("internal fun build(): #configClass.name:L = #configClass.name:L(this)")
            }
    }
}<|MERGE_RESOLUTION|>--- conflicted
+++ resolved
@@ -44,24 +44,18 @@
         fun detectDefaultProps(context: RenderingContext<ServiceShape>): List<ClientConfigProperty> = buildList {
             add(KotlinClientRuntimeConfigProperty.SdkLogMode)
             if (context.protocolGenerator?.applicationProtocol?.isHttpProtocol == true) {
-<<<<<<< HEAD
-                defaultProps.add(KotlinClientRuntimeConfigProperty.HttpClientEngine)
-=======
                 add(KotlinClientRuntimeConfigProperty.HttpClientEngine)
-                add(KotlinClientRuntimeConfigProperty.EndpointResolver)
->>>>>>> 788d87e2
             }
             if (context.shape != null && context.shape.hasIdempotentTokenMember(context.model)) {
                 add(KotlinClientRuntimeConfigProperty.IdempotencyTokenProvider)
             }
-<<<<<<< HEAD
-            defaultProps.add(KotlinClientRuntimeConfigProperty.RetryStrategy)
+            add(KotlinClientRuntimeConfigProperty.RetryStrategy)
+            add(KotlinClientRuntimeConfigProperty.Tracer)
 
             if (context.shape != null && context.shape.hasTrait<ClientContextParamsTrait>()) {
-                defaultProps.addAll(clientContextConfigProps(context.shape.expectTrait()))
-            }
-
-            defaultProps.add(
+                addAll(clientContextConfigProps(context.shape.expectTrait()))
+            }
+            add(
                 ClientConfigProperty {
                     val hasRules = context.shape?.hasTrait<EndpointRuleSetTrait>() == true
                     symbol = EndpointProviderGenerator.getSymbol(context.settings)
@@ -76,12 +70,6 @@
                     """.trimIndent()
                 },
             )
-
-            return defaultProps
-=======
-            add(KotlinClientRuntimeConfigProperty.RetryStrategy)
-            add(KotlinClientRuntimeConfigProperty.Tracer)
->>>>>>> 788d87e2
         }
 
         /**
