--- conflicted
+++ resolved
@@ -23,13 +23,10 @@
         val SdkHttpClientFn = runtimeSymbol("sdkHttpClient", KotlinDependency.HTTP)
         val ByteArrayContent = runtimeSymbol("ByteArrayContent", KotlinDependency.HTTP, "content")
         val MutateHeadersMiddleware = runtimeSymbol("MutateHeaders", KotlinDependency.HTTP, "middleware")
-<<<<<<< HEAD
         val QueryParameters = runtimeSymbol("QueryParameters", KotlinDependency.HTTP)
         val QueryParametersBuilder = runtimeSymbol("QueryParametersBuilder", KotlinDependency.HTTP)
         val toQueryParameters = runtimeSymbol("toQueryParameters", KotlinDependency.HTTP)
-=======
         val Md5ChecksumMiddleware = runtimeSymbol("Md5Checksum", KotlinDependency.HTTP, "middleware")
->>>>>>> ccd54f71
         val encodeLabel = runtimeSymbol("encodeLabel", KotlinDependency.HTTP, "util")
         val readAll = runtimeSymbol("readAll", KotlinDependency.HTTP)
         val parameters = runtimeSymbol("parameters", KotlinDependency.HTTP)
