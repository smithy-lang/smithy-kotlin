/*
 * Copyright Amazon.com, Inc. or its affiliates. All Rights Reserved.
 * SPDX-License-Identifier: Apache-2.0
 */

package software.amazon.smithy.kotlin.codegen.core

import software.amazon.smithy.codegen.core.Symbol
import software.amazon.smithy.kotlin.codegen.model.buildSymbol
import software.amazon.smithy.kotlin.codegen.model.namespace
import software.amazon.smithy.kotlin.codegen.model.toSymbol

/**
 * Commonly used runtime types. Provides a single definition of a runtime symbol such that codegen isn't littered
 * with inline symbol creation which makes refactoring of the runtime more difficult and error-prone.
 */
object RuntimeTypes {
    object Http : RuntimeTypePackage(KotlinDependency.HTTP) {
        val HttpBody = symbol("HttpBody")
        val HttpMethod = symbol("HttpMethod")
        val SdkHttpClient = symbol("SdkHttpClient")
        val SdkHttpClientFn = symbol("sdkHttpClient")
        val ByteArrayContent = symbol("ByteArrayContent", subpackage = "content")
        val QueryParameters = symbol("QueryParameters")
        val QueryParametersBuilder = symbol("QueryParametersBuilder")
        val toQueryParameters = symbol("toQueryParameters")
        val readAll = symbol("readAll")
        val parameters = symbol("parameters")
        val toByteStream = symbol("toByteStream")
        val toHttpBody = symbol("toHttpBody")
        val isSuccess = symbol("isSuccess")
        val StatusCode = symbol("HttpStatusCode")
        val toSdkByteReadChannel = symbol("toSdkByteReadChannel")
        val Headers = symbol("Headers")
        val Url = symbol("Url")

        object Util : RuntimeTypePackage(KotlinDependency.HTTP, "util") {
            val encodeLabel = symbol("encodeLabel")
            val splitAsQueryParameters = symbol("splitAsQueryParameters")
            val quoteHeaderValue = symbol("quoteHeaderValue")
        }

        object Request : RuntimeTypePackage(KotlinDependency.HTTP, "request") {
            val HttpRequest = symbol("HttpRequest")
            val HttpRequestBuilder = symbol("HttpRequestBuilder")
            val url = symbol("url")
            val headers = symbol("headers")
            val toBuilder = symbol("toBuilder")
        }

        object Response : RuntimeTypePackage(KotlinDependency.HTTP, "response") {
            val HttpCall = symbol("HttpCall")
            val HttpResponse = symbol("HttpResponse")
        }

<<<<<<< HEAD
        object Middlware {
            val Md5ChecksumMiddleware = runtimeSymbol("Md5Checksum", KotlinDependency.HTTP, "middleware")
            val MutateHeadersMiddleware = runtimeSymbol("MutateHeaders", KotlinDependency.HTTP, "middleware")
            val RetryMiddleware = runtimeSymbol("RetryMiddleware", KotlinDependency.HTTP, "middleware")
            val ResolveEndpoint = runtimeSymbol("ResolveEndpoint", KotlinDependency.HTTP, "middleware")
            val FlexibleChecksumsRequestMiddleware = runtimeSymbol("FlexibleChecksumsRequestMiddleware", KotlinDependency.HTTP, "middleware")
            val FlexibleChecksumsResponseMiddleware = runtimeSymbol("FlexibleChecksumsResponseMiddleware", KotlinDependency.HTTP, "middleware")
=======
        object Middlware : RuntimeTypePackage(KotlinDependency.HTTP, "middleware") {
            val Md5ChecksumMiddleware = symbol("Md5Checksum")
            val MutateHeadersMiddleware = symbol("MutateHeaders")
            val RetryMiddleware = symbol("RetryMiddleware")
            val ResolveEndpoint = symbol("ResolveEndpoint")
>>>>>>> 36e612cb
        }

        object Operation : RuntimeTypePackage(KotlinDependency.HTTP, "operation") {
            val HttpDeserialize = symbol("HttpDeserialize")
            val HttpSerialize = symbol("HttpSerialize")
            val SdkHttpOperation = symbol("SdkHttpOperation")
            val SdkHttpRequest = symbol("SdkHttpRequest")
            val OperationRequest = symbol("OperationRequest")
            val context = symbol("context")
            val roundTrip = symbol("roundTrip")
            val sdkRequestId = symbol("sdkRequestId")
            val execute = symbol("execute")
            val InlineMiddleware = symbol("InlineMiddleware")
        }

        object Endpoints : RuntimeTypePackage(KotlinDependency.HTTP, "endpoints") {
            val EndpointProvider = symbol("EndpointProvider")
            val Endpoint = symbol("Endpoint")
            val EndpointProviderException = symbol("EndpointProviderException")
            val setResolvedEndpoint = symbol("setResolvedEndpoint")

            object Functions : RuntimeTypePackage(KotlinDependency.HTTP, "endpoints.functions") {
                val substring = symbol("substring")
                val isValidHostLabel = symbol("isValidHostLabel")
                val uriEncode = symbol("uriEncode")
                val parseUrl = symbol("parseUrl")
                val Url = symbol("Url")
            }
        }

        object Config : RuntimeTypePackage(KotlinDependency.HTTP, "config") {
            val HttpClientConfig = symbol("HttpClientConfig")
        }
        object Engine : RuntimeTypePackage(KotlinDependency.HTTP, "engine") {
            val HttpClientEngine = symbol("HttpClientEngine")
        }
        object Interceptors : RuntimeTypePackage(KotlinDependency.HTTP, "interceptors") {
            val HttpInterceptor = symbol("HttpInterceptor")
        }
    }

    object Core : RuntimeTypePackage(KotlinDependency.CORE) {
        val ExecutionContext = symbol("ExecutionContext", "client")
        val ErrorMetadata = symbol("ErrorMetadata")
        val ServiceErrorMetadata = symbol("ServiceErrorMetadata")
        val Instant = symbol("Instant", "time")
        val TimestampFormat = symbol("TimestampFormat", "time")
        val ClientException = symbol("ClientException")

        object Content : RuntimeTypePackage(KotlinDependency.CORE, "content") {
            val ByteArrayContent = symbol("ByteArrayContent")
            val ByteStream = symbol("ByteStream")
            val StringContent = symbol("StringContent")
            val toByteArray = symbol("toByteArray")
            val decodeToString = symbol("decodeToString")
        }

        object Retries : RuntimeTypePackage(KotlinDependency.CORE, "retries") {
            val Outcome = symbol("Outcome")
            val RetryStrategy = symbol("RetryStrategy")
            val StandardRetryStrategy = symbol("StandardRetryStrategy")
            val StandardRetryStrategyOptions = symbol("StandardRetryStrategyOptions")

            object Delay : RuntimeTypePackage(KotlinDependency.CORE, "retries.delay") {
                val ExponentialBackoffWithJitter = symbol("ExponentialBackoffWithJitter")
                val ExponentialBackoffWithJitterOptions = symbol("ExponentialBackoffWithJitterOptions")
                val InfiniteTokenBucket = symbol("InfiniteTokenBucket")
                val StandardRetryTokenBucket = symbol("StandardRetryTokenBucket")
                val StandardRetryTokenBucketOptions = symbol("StandardRetryTokenBucketOptions")
            }

            object Policy : RuntimeTypePackage(KotlinDependency.CORE, "retries.policy") {
                val Acceptor = symbol("Acceptor")
                val AcceptorRetryPolicy = symbol("AcceptorRetryPolicy")
                val ErrorTypeAcceptor = symbol("ErrorTypeAcceptor")
                val InputOutputAcceptor = symbol("InputOutputAcceptor")
                val OutputAcceptor = symbol("OutputAcceptor")
                val RetryDirective = symbol("RetryDirective")
                val RetryErrorType = symbol("RetryErrorType")
                val StandardRetryPolicy = symbol("StandardRetryPolicy")
                val SuccessAcceptor = symbol("SuccessAcceptor")
            }
        }

        object Smithy : RuntimeTypePackage(KotlinDependency.CORE, "smithy") {
            val Document = symbol("Document")
            val buildDocument = symbol("buildDocument")
        }

        object Client : RuntimeTypePackage(KotlinDependency.CORE, "client") {
            val SdkClient = symbol("SdkClient")
            val AbstractSdkClientBuilder = symbol("AbstractSdkClientBuilder")
            val SdkLogMode = symbol("SdkLogMode")
            val SdkClientConfig = symbol("SdkClientConfig")
            val SdkClientFactory = symbol("SdkClientFactory")
            val RequestInterceptorContext = symbol("RequestInterceptorContext")
            val ProtocolRequestInterceptorContext = symbol("ProtocolRequestInterceptorContext")
            val IdempotencyTokenProvider = symbol("IdempotencyTokenProvider")
            val IdempotencyTokenConfig = symbol("IdempotencyTokenConfig")
            val IdempotencyTokenProviderExt = symbol("idempotencyTokenProvider")
        }
    }

    object Hashing : RuntimeTypePackage(KotlinDependency.HASHING) {
        val Sha256 = symbol("Sha256")
    }

    object Utils : RuntimeTypePackage(KotlinDependency.UTILS) {
        val Attributes = symbol("Attributes")
        val AttributeKey = symbol("AttributeKey")
        val flattenIfPossible = symbol("flattenIfPossible")
        val length = symbol("length")
        val truthiness = symbol("truthiness")
        val urlEncodeComponent = symbol("urlEncodeComponent", "text")
    }

    object Serde : RuntimeTypePackage(KotlinDependency.SERDE) {
        val Serializer = symbol("Serializer")
        val Deserializer = symbol("Deserializer")
        val SdkFieldDescriptor = symbol("SdkFieldDescriptor")
        val SdkObjectDescriptor = symbol("SdkObjectDescriptor")
        val SerialKind = symbol("SerialKind")
        val SerializationException = symbol("SerializationException")
        val DeserializationException = symbol("DeserializationException")

        val serializeStruct = symbol("serializeStruct")
        val serializeList = symbol("serializeList")
        val serializeMap = symbol("serializeMap")

        val deserializeStruct = symbol("deserializeStruct")
        val deserializeList = symbol("deserializeList")
        val deserializeMap = symbol("deserializeMap")
        val asSdkSerializable = symbol("asSdkSerializable")
        val field = symbol("field")

        object SerdeJson : RuntimeTypePackage(KotlinDependency.SERDE_JSON) {
            val JsonSerialName = symbol("JsonSerialName")
            val JsonSerializer = symbol("JsonSerializer")
            val JsonDeserializer = symbol("JsonDeserializer")
        }

        object SerdeXml : RuntimeTypePackage(KotlinDependency.SERDE_XML) {
            val XmlSerialName = symbol("XmlSerialName")
            val XmlAliasName = symbol("XmlAliasName")
            val XmlCollectionName = symbol("XmlCollectionName")
            val XmlNamespace = symbol("XmlNamespace")
            val XmlCollectionValueNamespace = symbol("XmlCollectionValueNamespace")
            val XmlMapKeyNamespace = symbol("XmlMapKeyNamespace")
            val Flattened = symbol("Flattened")
            val XmlAttribute = symbol("XmlAttribute")
            val XmlMapName = symbol("XmlMapName")
            val XmlError = symbol("XmlError")
            val XmlSerializer = symbol("XmlSerializer")
            val XmlDeserializer = symbol("XmlDeserializer")
        }

        object SerdeFormUrl : RuntimeTypePackage(KotlinDependency.SERDE_FORM_URL) {
            val FormUrlSerialName = symbol("FormUrlSerialName")
            val FormUrlCollectionName = symbol("FormUrlCollectionName")
            val Flattened = symbol("FormUrlFlattened")
            val FormUrlMapName = symbol("FormUrlMapName")
            val QueryLiteral = symbol("QueryLiteral")
            val FormUrlSerializer = symbol("FormUrlSerializer")
        }
    }

    object Auth {
        object Credentials {
            object AwsCredentials : RuntimeTypePackage(KotlinDependency.AWS_CREDENTIALS) {
                val Credentials = symbol("Credentials")
                val CredentialsProvider = symbol("CredentialsProvider")
            }
        }

        object Signing {
            object AwsSigningCommon : RuntimeTypePackage(KotlinDependency.AWS_SIGNING_COMMON) {
                val AwsSignedBodyHeader = symbol("AwsSignedBodyHeader")
                val AwsSigner = symbol("AwsSigner")
                val AwsSigningAttributes = symbol("AwsSigningAttributes")
                val AwsHttpSigner = symbol("AwsHttpSigner")
                val HashSpecification = symbol("HashSpecification")
                val createPresignedRequest = symbol("createPresignedRequest")
                val PresignedRequestConfig = symbol("PresignedRequestConfig")
                val PresigningLocation = symbol("PresigningLocation")
                val ServicePresignConfig = symbol("ServicePresignConfig")
                val SigningEndpointProvider = symbol("SigningEndpointProvider")
                val SigningContextualizedEndpoint = symbol("SigningContextualizedEndpoint")
            }

            object AwsSigningStandard : RuntimeTypePackage(KotlinDependency.AWS_SIGNING_DEFAULT) {
                val DefaultAwsSigner = symbol("DefaultAwsSigner")
            }
        }
    }

    object IO : RuntimeTypePackage(KotlinDependency.IO) {
        val Closeable = symbol("Closeable")
    }

    object Tracing {
        object Core : RuntimeTypePackage(KotlinDependency.TRACING_CORE) {
            val debug = symbol("debug")
            val DefaultTracer = symbol("DefaultTracer")
            val LoggingTraceProbe = symbol("LoggingTraceProbe")
            val TraceProbe = symbol("TraceProbe")
            val Tracer = symbol("Tracer")
            val TracingClientConfig = symbol("TracingClientConfig")
            val withRootTraceSpan = symbol("withRootTraceSpan")
        }
    }

    object KotlinCoroutines {
        val coroutineContext = "kotlin.coroutines.coroutineContext".toSymbol()
    }

    object KotlinxCoroutines {
        object Flow {
            // NOTE: smithy-kotlin core has an API dependency on this already
            val Flow = "kotlinx.coroutines.flow.Flow".toSymbol()
            val map = "kotlinx.coroutines.flow.map".toSymbol()
        }
    }
}

abstract class RuntimeTypePackage(
    val dependency: KotlinDependency,
    val defaultSubpackage: String = "",
) {
    /**
     * Create a symbol named by [name] from the [RuntimeTypePackage].
     * @param name the name of the symbol
     * @param subpackage the subpackage from the [dependency] namespace, defaults to [defaultSubpackage]
     */
    fun symbol(name: String, subpackage: String = defaultSubpackage): Symbol = buildSymbol {
        this.name = name
        namespace(dependency, subpackage)
    }
}<|MERGE_RESOLUTION|>--- conflicted
+++ resolved
@@ -53,21 +53,14 @@
             val HttpResponse = symbol("HttpResponse")
         }
 
-<<<<<<< HEAD
-        object Middlware {
-            val Md5ChecksumMiddleware = runtimeSymbol("Md5Checksum", KotlinDependency.HTTP, "middleware")
-            val MutateHeadersMiddleware = runtimeSymbol("MutateHeaders", KotlinDependency.HTTP, "middleware")
-            val RetryMiddleware = runtimeSymbol("RetryMiddleware", KotlinDependency.HTTP, "middleware")
-            val ResolveEndpoint = runtimeSymbol("ResolveEndpoint", KotlinDependency.HTTP, "middleware")
-            val FlexibleChecksumsRequestMiddleware = runtimeSymbol("FlexibleChecksumsRequestMiddleware", KotlinDependency.HTTP, "middleware")
-            val FlexibleChecksumsResponseMiddleware = runtimeSymbol("FlexibleChecksumsResponseMiddleware", KotlinDependency.HTTP, "middleware")
-=======
         object Middlware : RuntimeTypePackage(KotlinDependency.HTTP, "middleware") {
             val Md5ChecksumMiddleware = symbol("Md5Checksum")
             val MutateHeadersMiddleware = symbol("MutateHeaders")
             val RetryMiddleware = symbol("RetryMiddleware")
             val ResolveEndpoint = symbol("ResolveEndpoint")
->>>>>>> 36e612cb
+            val FlexibleChecksumsRequestMiddleware = symbol("FlexibleChecksumsRequestMiddleware")
+            val FlexibleChecksumsResponseMiddleware = symbol("FlexibleChecksumsResponseMiddleware")
+
         }
 
         object Operation : RuntimeTypePackage(KotlinDependency.HTTP, "operation") {
