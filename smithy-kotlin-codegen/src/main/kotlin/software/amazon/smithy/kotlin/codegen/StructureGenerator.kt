--- conflicted
+++ resolved
@@ -230,12 +230,8 @@
                 for (member in sortedMembers) {
                     val (memberName, memberSymbol) = memberNameSymbolIndex[member]!!
                     // we want the type names sans nullability (?) for arguments
-<<<<<<< HEAD
+                    writer.renderMemberDocumentation(model, member)
                     write("fun #1L(#1L: #2T): FluentBuilder", memberName, memberSymbol)
-=======
-                    writer.renderMemberDocumentation(model, member)
-                    write("fun #1L(#1L: #2T): Builder", memberName, memberSymbol)
->>>>>>> f8ff1fb5
                 }
             }
     }
