/*
 * Copyright Amazon.com, Inc. or its affiliates. All Rights Reserved.
 * SPDX-License-Identifier: Apache-2.0
 */
package software.amazon.smithy.kotlin.codegen.aws.protocols

import software.amazon.smithy.kotlin.codegen.aws.protocols.core.AwsHttpBindingProtocolGenerator
import software.amazon.smithy.kotlin.codegen.aws.protocols.core.StaticHttpBindingResolver
import software.amazon.smithy.kotlin.codegen.core.KotlinWriter
import software.amazon.smithy.kotlin.codegen.core.RuntimeTypes
import software.amazon.smithy.kotlin.codegen.model.*
import software.amazon.smithy.kotlin.codegen.model.traits.SyntheticClone
import software.amazon.smithy.kotlin.codegen.rendering.protocol.*
import software.amazon.smithy.kotlin.codegen.rendering.serde.CborParserGenerator
import software.amazon.smithy.kotlin.codegen.rendering.serde.CborSerializerGenerator
import software.amazon.smithy.kotlin.codegen.rendering.serde.StructuredDataParserGenerator
import software.amazon.smithy.kotlin.codegen.rendering.serde.StructuredDataSerializerGenerator
import software.amazon.smithy.model.Model
import software.amazon.smithy.model.knowledge.HttpBinding
import software.amazon.smithy.model.pattern.UriPattern
import software.amazon.smithy.model.shapes.OperationShape
import software.amazon.smithy.model.shapes.ServiceShape
import software.amazon.smithy.model.shapes.ShapeId
import software.amazon.smithy.model.traits.HttpTrait
import software.amazon.smithy.model.traits.TimestampFormatTrait
import software.amazon.smithy.model.traits.UnitTypeTrait
import software.amazon.smithy.protocol.traits.Rpcv2CborTrait

private const val ACCEPT_HEADER = "application/cbor"
private const val ACCEPT_HEADER_EVENT_STREAM = "application/vnd.amazon.eventstream"

class RpcV2Cbor : AwsHttpBindingProtocolGenerator() {
    override val protocol: ShapeId = Rpcv2CborTrait.ID

    // TODO Timestamp format is not used in RpcV2Cbor since it's a binary protocol. We seem to be missing an abstraction
    // between text-based and binary-based protocols
    override val defaultTimestampFormat = TimestampFormatTrait.Format.UNKNOWN

    override fun getProtocolHttpBindingResolver(model: Model, serviceShape: ServiceShape): HttpBindingResolver =
        RpcV2CborHttpBindingResolver(model, serviceShape)

    override fun structuredDataSerializer(ctx: ProtocolGenerator.GenerationContext): StructuredDataSerializerGenerator =
        CborSerializerGenerator(this)

    override fun structuredDataParser(ctx: ProtocolGenerator.GenerationContext): StructuredDataParserGenerator =
        CborParserGenerator(this)

    override fun renderDeserializeErrorDetails(ctx: ProtocolGenerator.GenerationContext, op: OperationShape, writer: KotlinWriter) {
        writer.write("#T.deserialize(payload)", RuntimeTypes.SmithyRpcV2Protocols.Cbor.RpcV2CborErrorDeserializer)
    }

    override fun getDefaultHttpMiddleware(ctx: ProtocolGenerator.GenerationContext): List<ProtocolMiddleware> {
        // Every request MUST contain a `smithy-protocol` header with the value of `rpc-v2-cbor`
        val smithyProtocolHeaderMiddleware = MutateHeadersMiddleware(overrideHeaders = mapOf("smithy-protocol" to "rpc-v2-cbor"))

        // Every response MUST contain the same `smithy-protocol` header, otherwise it's considered invalid
        val validateSmithyProtocolHeaderMiddleware = object : ProtocolMiddleware {
            override val name: String = "RpcV2CborValidateSmithyProtocolResponseHeader"
            override fun render(ctx: ProtocolGenerator.GenerationContext, op: OperationShape, writer: KotlinWriter) {
                val interceptorSymbol = RuntimeTypes.SmithyRpcV2Protocols.Cbor.RpcV2CborSmithyProtocolResponseHeaderInterceptor
                writer.write("op.interceptors.add(#T)", interceptorSymbol)
            }
        }

        // Add `Accept` header with value `application/cbor` for standard responses
        // and `application/vnd.amazon.eventstream` for event stream responses
        val acceptHeaderMiddleware = object : ProtocolMiddleware {
            override val name: String = "RpcV2CborAcceptHeaderMiddleware"
            override fun render(ctx: ProtocolGenerator.GenerationContext, op: OperationShape, writer: KotlinWriter) {
                val acceptHeaderValue = if (op.isOutputEventStream(ctx.model)) ACCEPT_HEADER_EVENT_STREAM else ACCEPT_HEADER
                MutateHeadersMiddleware(
                    extraHeaders = mapOf("Accept" to acceptHeaderValue),
                ).render(ctx, op, writer)
            }
        }

        // Emit a metric to track usage of RpcV2Cbor
        val businessMetricsMiddleware = object : ProtocolMiddleware {
            override val name: String = "RpcV2CborBusinessMetricsMiddleware"
            override fun render(ctx: ProtocolGenerator.GenerationContext, op: OperationShape, writer: KotlinWriter) {
                writer.write("op.context.#T(#T.PROTOCOL_RPC_V2_CBOR)", RuntimeTypes.Core.BusinessMetrics.emitBusinessMetric, RuntimeTypes.Core.BusinessMetrics.SmithyBusinessMetric)
            }
        }

        return super.getDefaultHttpMiddleware(ctx) + listOf(
            smithyProtocolHeaderMiddleware,
            validateSmithyProtocolHeaderMiddleware,
            acceptHeaderMiddleware,
            businessMetricsMiddleware,
        )
    }

    /**
     * Exact copy of [HttpBindingProtocolGenerator.renderSerializeHttpBody] but with a custom
     * [OperationShape.hasHttpBody] function to handle protocol-specific serialization rules.
     */
    override fun renderSerializeHttpBody(
        ctx: ProtocolGenerator.GenerationContext,
        op: OperationShape,
        writer: KotlinWriter,
    ) {
        val resolver = getProtocolHttpBindingResolver(ctx.model, ctx.service)
        if (!op.hasHttpBody(ctx)) return

        // payload member(s)
<<<<<<< HEAD
        val binding = if (ctx.settings.build.generateServiceProject) {
=======
        val bindings = if (ctx.settings.build.generateServiceProject) {
>>>>>>> 5c86ab12
            resolver.responseBindings(op)
        } else {
            resolver.requestBindings(op)
        }
<<<<<<< HEAD
        val httpPayload = binding.firstOrNull { it.location == HttpBinding.Location.PAYLOAD }
        if (httpPayload != null) {
            renderExplicitHttpPayloadSerializer(ctx, httpPayload, writer)
        } else {
            val documentMembers = binding.filterDocumentBoundMembers()
=======
        val httpPayload = bindings.firstOrNull { it.location == HttpBinding.Location.PAYLOAD }
        if (httpPayload != null) {
            renderExplicitHttpPayloadSerializer(ctx, httpPayload, writer)
        } else {
            val documentMembers = bindings.filterDocumentBoundMembers()
>>>>>>> 5c86ab12
            // Unbound document members that should be serialized into the document format for the protocol.
            // delegate to the generate operation body serializer function
            val sdg = structuredDataSerializer(ctx)
            val opBodySerializerFn = sdg.operationSerializer(ctx, op, documentMembers)
            writer.write("builder.body = #T(context, input)", opBodySerializerFn)
        }
        renderContentTypeHeader(ctx, op, writer, resolver)
    }

    /**
     * @return whether the operation input does _not_ target the unit shape ([UnitTypeTrait.UNIT])
     */
    private fun OperationShape.hasHttpBody(ctx: ProtocolGenerator.GenerationContext): Boolean {
        val input = ctx.model.expectShape(inputShape).targetOrSelf(ctx.model).let {
            // If the input has been synthetically cloned from the original (most likely),
            // pull the archetype and check _that_
            it.getTrait<SyntheticClone>()?.let { clone ->
                ctx.model.expectShape(clone.archetype).targetOrSelf(ctx.model)
            } ?: it
        }

        return input.id != UnitTypeTrait.UNIT
    }

    override fun renderContentTypeHeader(
        ctx: ProtocolGenerator.GenerationContext,
        op: OperationShape,
        writer: KotlinWriter,
        resolver: HttpBindingResolver,
    ) {
        val contentTypeHeader = when {
            op.isInputEventStream(ctx.model) -> "application/vnd.amazon.eventstream"
            else -> "application/cbor"
        }

        writer.write("builder.headers.setMissing(\"Content-Type\", #S)", contentTypeHeader)
    }

    class RpcV2CborHttpBindingResolver(
        model: Model,
        val serviceShape: ServiceShape,
    ) : StaticHttpBindingResolver(
        model,
        serviceShape,
        HttpTrait.builder().code(200).method("POST").uri(UriPattern.parse("/")).build(),
        "application/cbor",
        TimestampFormatTrait.Format.UNKNOWN,
    ) {
        override fun httpTrait(operationShape: OperationShape): HttpTrait = HttpTrait
            .builder()
            .code(200)
            .method("POST")
            .uri(UriPattern.parse("/service/${serviceShape.id.name}/operation/${operationShape.id.name}"))
            .build()

        override fun determineRequestContentType(operationShape: OperationShape): String = "application/cbor"
    }
}<|MERGE_RESOLUTION|>--- conflicted
+++ resolved
@@ -103,28 +103,16 @@
         if (!op.hasHttpBody(ctx)) return
 
         // payload member(s)
-<<<<<<< HEAD
-        val binding = if (ctx.settings.build.generateServiceProject) {
-=======
         val bindings = if (ctx.settings.build.generateServiceProject) {
->>>>>>> 5c86ab12
             resolver.responseBindings(op)
         } else {
             resolver.requestBindings(op)
         }
-<<<<<<< HEAD
-        val httpPayload = binding.firstOrNull { it.location == HttpBinding.Location.PAYLOAD }
-        if (httpPayload != null) {
-            renderExplicitHttpPayloadSerializer(ctx, httpPayload, writer)
-        } else {
-            val documentMembers = binding.filterDocumentBoundMembers()
-=======
         val httpPayload = bindings.firstOrNull { it.location == HttpBinding.Location.PAYLOAD }
         if (httpPayload != null) {
             renderExplicitHttpPayloadSerializer(ctx, httpPayload, writer)
         } else {
             val documentMembers = bindings.filterDocumentBoundMembers()
->>>>>>> 5c86ab12
             // Unbound document members that should be serialized into the document format for the protocol.
             // delegate to the generate operation body serializer function
             val sdg = structuredDataSerializer(ctx)
