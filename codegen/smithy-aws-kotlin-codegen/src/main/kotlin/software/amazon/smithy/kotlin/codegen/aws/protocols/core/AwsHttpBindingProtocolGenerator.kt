/*
 * Copyright Amazon.com, Inc. or its affiliates. All Rights Reserved.
 * SPDX-License-Identifier: Apache-2.0
 */
package software.amazon.smithy.kotlin.codegen.aws.protocols.core

import software.amazon.smithy.aws.traits.protocols.AwsQueryCompatibleTrait
import software.amazon.smithy.codegen.core.Symbol
import software.amazon.smithy.kotlin.codegen.aws.protocols.eventstream.EventStreamParserGenerator
import software.amazon.smithy.kotlin.codegen.aws.protocols.eventstream.EventStreamSerializerGenerator
import software.amazon.smithy.kotlin.codegen.core.*
import software.amazon.smithy.kotlin.codegen.integration.SectionId
import software.amazon.smithy.kotlin.codegen.integration.SectionKey
import software.amazon.smithy.kotlin.codegen.lang.KotlinTypes
import software.amazon.smithy.kotlin.codegen.model.buildSymbol
import software.amazon.smithy.kotlin.codegen.model.hasTrait
import software.amazon.smithy.kotlin.codegen.rendering.ExceptionBaseClassGenerator
import software.amazon.smithy.kotlin.codegen.rendering.protocol.*
import software.amazon.smithy.model.shapes.OperationShape
import software.amazon.smithy.model.shapes.ShapeId

/**
 * Base class for all AWS HTTP protocol generators
 */
abstract class AwsHttpBindingProtocolGenerator : HttpBindingProtocolGenerator() {

    object Sections {
        object ProtocolErrorDeserialization : SectionId {
            val Operation = SectionKey<OperationShape>("Operation")
        }

        object RenderThrowOperationError : SectionId {
            val Context = SectionKey<ProtocolGenerator.GenerationContext>("Context")
            val Operation = SectionKey<OperationShape>("Operation")
        }
    }

    override fun generateProtocolUnitTests(ctx: ProtocolGenerator.GenerationContext) {
        // The following can be used to generate only a specific test by name.
        // val targetedTest = TestMemberDelta(setOf("RestJsonComplexErrorWithNoMessage"), TestContainmentMode.RUN_TESTS)

        val ignoredTests = TestMemberDelta(
<<<<<<< HEAD
            setOf(
                "AwsJson10ClientErrorCorrectsWithDefaultValuesWhenServerFailsToSerializeRequiredValues",
                "RestJsonNullAndEmptyHeaders",
                "NullAndEmptyHeaders",
                "RpcV2CborClientPopulatesDefaultsValuesWhenMissingInResponse",
                "RpcV2CborClientPopulatesDefaultValuesInInput",
            ),
=======
            setOf(),
>>>>>>> e6357f92
        )

        val requestTestBuilder = HttpProtocolUnitTestRequestGenerator.Builder()
        val responseTestBuilder = HttpProtocolUnitTestResponseGenerator.Builder()
        val errorTestBuilder = HttpProtocolUnitTestErrorGenerator.Builder()

        HttpProtocolTestGenerator(
            ctx,
            requestTestBuilder,
            responseTestBuilder,
            errorTestBuilder,
            ignoredTests,
        ).generateProtocolTests()
    }

    /**
     * Get the error "code" that uniquely identifies the AWS error.
     */
    protected open fun getErrorCode(ctx: ProtocolGenerator.GenerationContext, errShapeId: ShapeId): String = errShapeId.name

    /**
     * Render the code to parse the `ErrorDetails` from the HTTP response.
     */
    abstract fun renderDeserializeErrorDetails(ctx: ProtocolGenerator.GenerationContext, op: OperationShape, writer: KotlinWriter)

    override fun eventStreamRequestHandler(ctx: ProtocolGenerator.GenerationContext, op: OperationShape): Symbol {
        val resolver = getProtocolHttpBindingResolver(ctx.model, ctx.service)
        val contentType = resolver.determineRequestContentType(op) ?: error("event streams must set a content-type")
        val eventStreamSerializerGenerator = EventStreamSerializerGenerator(structuredDataSerializer(ctx), contentType)
        return eventStreamSerializerGenerator.requestHandler(ctx, op)
    }

    override fun eventStreamResponseHandler(ctx: ProtocolGenerator.GenerationContext, op: OperationShape): Symbol {
        val eventStreamParserGenerator = EventStreamParserGenerator(ctx, structuredDataParser(ctx))
        return eventStreamParserGenerator.responseHandler(ctx, op)
    }

    override fun operationErrorHandler(ctx: ProtocolGenerator.GenerationContext, op: OperationShape): Symbol =
        op.errorHandler(ctx.settings) { writer ->
            writer.withBlock(
                "private fun ${op.errorHandlerName()}(context: #T, call: #T, payload: #T?): #Q {",
                "}",
                RuntimeTypes.Core.ExecutionContext,
                RuntimeTypes.Http.HttpCall,
                KotlinTypes.ByteArray,
                KotlinTypes.Nothing,
            ) {
                renderThrowOperationError(ctx, op, writer)
            }
        }

    private fun renderThrowOperationError(
        ctx: ProtocolGenerator.GenerationContext,
        op: OperationShape,
        writer: KotlinWriter,
    ) {
        writer.declareSection(
            Sections.RenderThrowOperationError,
            mapOf(
                Sections.RenderThrowOperationError.Context to ctx,
                Sections.RenderThrowOperationError.Operation to op,
            ),
        ) {
            val exceptionBaseSymbol = ExceptionBaseClassGenerator.baseExceptionSymbol(ctx.settings)
            writer.write("val wrappedResponse = call.response.#T(payload)", RuntimeTypes.AwsProtocolCore.withPayload)
                .write("val wrappedCall = call.copy(response = wrappedResponse)")
                .write("")
                .declareSection(
                    Sections.ProtocolErrorDeserialization,
                    mapOf(
                        Sections.ProtocolErrorDeserialization.Operation to op,
                    ),
                )
                .write("val errorDetails = try {")
                .indent()
                .call {
                    renderDeserializeErrorDetails(ctx, op, writer)
                }
                .dedent()
                .withBlock("} catch (ex: Exception) {", "}") {
                    withBlock("""throw #T("Failed to parse response as '${ctx.protocol.name}' error", ex).also {""", "}", exceptionBaseSymbol) {
                        write("#T(it, wrappedCall.response, null)", RuntimeTypes.AwsProtocolCore.setAseErrorMetadata)
                    }
                }
                .write("")

            if (ctx.service.hasTrait<AwsQueryCompatibleTrait>()) {
                writer.write("var queryErrorDetails: #T? = null", RuntimeTypes.AwsProtocolCore.AwsQueryCompatibleErrorDetails)
                writer.withBlock("call.response.headers[#T]?.let {", "}", RuntimeTypes.AwsProtocolCore.XAmznQueryErrorHeader) {
                    openBlock("queryErrorDetails = try {")
                    write("#T.parse(it)", RuntimeTypes.AwsProtocolCore.AwsQueryCompatibleErrorDetails)
                    closeAndOpenBlock("} catch (ex: Exception) {")
                    withBlock("""throw #T("Failed to parse awsQuery-compatible error", ex).also {""", "}", exceptionBaseSymbol) {
                        write("#T(it, wrappedResponse, errorDetails)", RuntimeTypes.AwsProtocolCore.setAseErrorMetadata)
                    }
                    closeBlock("}")
                }
                writer.write("")
            }

            writer.withBlock("val ex = when(errorDetails.code) {", "}") {
                op.errors.forEach { err ->
                    val errSymbol = ctx.symbolProvider.toSymbol(ctx.model.expectShape(err))
                    val errDeserializerSymbol = buildSymbol {
                        name = "${errSymbol.name}Deserializer"
                        namespace = ctx.settings.pkg.serde
                    }
                    writer.write("#S -> #T().deserialize(context, wrappedCall, payload)", getErrorCode(ctx, err), errDeserializerSymbol)
                }
                write("else -> #T(errorDetails.message)", exceptionBaseSymbol)
            }

            writer.write("")
            writer.write("#T(ex, wrappedResponse, errorDetails)", RuntimeTypes.AwsProtocolCore.setAseErrorMetadata)
            if (ctx.service.hasTrait<AwsQueryCompatibleTrait>()) {
                writer.write("queryErrorDetails?.let { #T(ex, it) }", RuntimeTypes.AwsProtocolCore.setAwsQueryCompatibleErrorMetadata)
            }

            writer.write("throw ex")
        }
    }
}<|MERGE_RESOLUTION|>--- conflicted
+++ resolved
@@ -40,17 +40,7 @@
         // val targetedTest = TestMemberDelta(setOf("RestJsonComplexErrorWithNoMessage"), TestContainmentMode.RUN_TESTS)
 
         val ignoredTests = TestMemberDelta(
-<<<<<<< HEAD
-            setOf(
-                "AwsJson10ClientErrorCorrectsWithDefaultValuesWhenServerFailsToSerializeRequiredValues",
-                "RestJsonNullAndEmptyHeaders",
-                "NullAndEmptyHeaders",
-                "RpcV2CborClientPopulatesDefaultsValuesWhenMissingInResponse",
-                "RpcV2CborClientPopulatesDefaultValuesInInput",
-            ),
-=======
             setOf(),
->>>>>>> e6357f92
         )
 
         val requestTestBuilder = HttpProtocolUnitTestRequestGenerator.Builder()
