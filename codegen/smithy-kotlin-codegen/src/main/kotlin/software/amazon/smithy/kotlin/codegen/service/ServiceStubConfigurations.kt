package software.amazon.smithy.kotlin.codegen.service

import software.amazon.smithy.aws.traits.protocols.RestJson1Trait
import software.amazon.smithy.build.FileManifest
import software.amazon.smithy.kotlin.codegen.core.GenerationContext
import software.amazon.smithy.kotlin.codegen.core.KotlinDelegator
<<<<<<< HEAD
import software.amazon.smithy.kotlin.codegen.model.getTrait
=======
>>>>>>> 0bcfbadd
import software.amazon.smithy.model.shapes.ServiceShape
import software.amazon.smithy.protocol.traits.Rpcv2CborTrait

enum class ContentType(val value: String) {
    CBOR("CBOR"),
    JSON("JSON"),
    ;

    override fun toString(): String = value

    companion object {
<<<<<<< HEAD
        fun fromValue(value: String): ContentType = when (value.uppercase()) {
            "CBOR" -> CBOR
            "JSON" -> JSON
            else -> throw IllegalArgumentException("$value is not a valid ContentType value, expected $JSON or $CBOR")
        }

        fun fromServiceShape(shape: ServiceShape): ContentType {
            if (shape.getTrait<Rpcv2CborTrait>() != null) {
                return CBOR
            } else if (shape.getTrait<RestJson1Trait>() != null) {
                return JSON
            }
            throw IllegalArgumentException("service shape does not a valid protocol")
=======
        fun fromValue(value: String): ContentType = ContentType
            .entries
            .firstOrNull { it.name.equals(value.uppercase(), ignoreCase = true) }
            ?: throw IllegalArgumentException("$value is not a validContentType value, expected one of ${ContentType.entries}")

        fun fromServiceShape(shape: ServiceShape): ContentType = when {
            shape.hasTrait(Rpcv2CborTrait.ID) -> CBOR
            shape.hasTrait(RestJson1Trait.ID) -> JSON
            else -> throw IllegalArgumentException("service shape does not a valid protocol")
>>>>>>> 0bcfbadd
        }
    }
}

enum class ServiceFramework(val value: String) {
    KTOR("ktor"),
    ;

    override fun toString(): String = value

    companion object {
        fun fromValue(value: String): ServiceFramework = when (value.lowercase()) {
            "ktor" -> KTOR
            else -> throw IllegalArgumentException("$value is not a valid ServerFramework value, expected $KTOR")
        }
    }

    internal fun getServiceFrameworkGenerator(
        ctx: GenerationContext,
        delegator: KotlinDelegator,
        fileManifest: FileManifest,
    ): AbstractStubGenerator {
        when (this) {
            KTOR -> return KtorStubGenerator(ctx, delegator, fileManifest)
        }
    }
}<|MERGE_RESOLUTION|>--- conflicted
+++ resolved
@@ -4,10 +4,6 @@
 import software.amazon.smithy.build.FileManifest
 import software.amazon.smithy.kotlin.codegen.core.GenerationContext
 import software.amazon.smithy.kotlin.codegen.core.KotlinDelegator
-<<<<<<< HEAD
-import software.amazon.smithy.kotlin.codegen.model.getTrait
-=======
->>>>>>> 0bcfbadd
 import software.amazon.smithy.model.shapes.ServiceShape
 import software.amazon.smithy.protocol.traits.Rpcv2CborTrait
 
@@ -19,21 +15,6 @@
     override fun toString(): String = value
 
     companion object {
-<<<<<<< HEAD
-        fun fromValue(value: String): ContentType = when (value.uppercase()) {
-            "CBOR" -> CBOR
-            "JSON" -> JSON
-            else -> throw IllegalArgumentException("$value is not a valid ContentType value, expected $JSON or $CBOR")
-        }
-
-        fun fromServiceShape(shape: ServiceShape): ContentType {
-            if (shape.getTrait<Rpcv2CborTrait>() != null) {
-                return CBOR
-            } else if (shape.getTrait<RestJson1Trait>() != null) {
-                return JSON
-            }
-            throw IllegalArgumentException("service shape does not a valid protocol")
-=======
         fun fromValue(value: String): ContentType = ContentType
             .entries
             .firstOrNull { it.name.equals(value.uppercase(), ignoreCase = true) }
@@ -43,7 +24,6 @@
             shape.hasTrait(Rpcv2CborTrait.ID) -> CBOR
             shape.hasTrait(RestJson1Trait.ID) -> JSON
             else -> throw IllegalArgumentException("service shape does not a valid protocol")
->>>>>>> 0bcfbadd
         }
     }
 }
