package software.amazon.smithy.kotlin.codegen.service

import software.amazon.smithy.build.FileManifest
import software.amazon.smithy.kotlin.codegen.core.GenerationContext
import software.amazon.smithy.kotlin.codegen.core.InlineCodeWriterFormatter
import software.amazon.smithy.kotlin.codegen.core.KotlinDelegator
import software.amazon.smithy.kotlin.codegen.core.KotlinWriter
import software.amazon.smithy.kotlin.codegen.core.RuntimeTypes
import software.amazon.smithy.kotlin.codegen.core.withBlock
import software.amazon.smithy.kotlin.codegen.core.withInlineBlock
import software.amazon.smithy.kotlin.codegen.lang.KotlinTypes
import software.amazon.smithy.kotlin.codegen.model.getTrait
import software.amazon.smithy.kotlin.codegen.service.contraints.ConstraintGenerator
import software.amazon.smithy.kotlin.codegen.service.contraints.ConstraintUtilsGenerator
import software.amazon.smithy.model.shapes.OperationShape
import software.amazon.smithy.model.traits.AuthTrait
import software.amazon.smithy.model.traits.HttpBearerAuthTrait
import software.amazon.smithy.model.traits.HttpTrait
import software.amazon.smithy.utils.AbstractCodeWriter

class LoggingWriter(parent: LoggingWriter? = null) : AbstractCodeWriter<LoggingWriter>() {
    init {
        trimBlankLines(parent?.trimBlankLines ?: 1)
        trimTrailingSpaces(parent?.trimTrailingSpaces ?: true)
        indentText = parent?.indentText ?: "    "
        expressionStart = parent?.expressionStart ?: '#'
        putFormatter('W', InlineCodeWriterFormatter(::LoggingWriter))
    }
}

internal class KtorStubGenerator(
    ctx: GenerationContext,
    delegator: KotlinDelegator,
    fileManifest: FileManifest,
) : AbstractStubGenerator(ctx, delegator, fileManifest) {

    override fun renderServerFrameworkImplementation(writer: KotlinWriter) {
        writer.withBlock("internal fun #T.module(): Unit {", "}", RuntimeTypes.KtorServerCore.Application) {
            withBlock("#T(#T) {", "}", RuntimeTypes.KtorServerCore.install, RuntimeTypes.KtorServerBodyLimit.RequestBodyLimit) {
                write("bodyLimit { #T.requestBodyLimit }", ServiceTypes(pkgName).serviceFrameworkConfig)
            }
            write("#T()", ServiceTypes(pkgName).configureErrorHandling)
            write("#T()", ServiceTypes(pkgName).configureAuthentication)
            write("#T()", ServiceTypes(pkgName).configureRouting)
            write("#T()", ServiceTypes(pkgName).configureLogging)
        }
            .write("")
        writer.withBlock("internal class KtorServiceFramework() : ServiceFramework {", "}") {
            write("private var engine: #T<*, *>? = null", RuntimeTypes.KtorServerCore.EmbeddedServerType)
            write("")
<<<<<<< HEAD
            write("@Suppress(#S)", "UNCHECKED_CAST")
=======
>>>>>>> 7806f7da
            write("private val engineFactory = #T.engine.toEngineFactory()", ServiceTypes(pkgName).serviceFrameworkConfig)

            write("")
            withBlock("override fun start() {", "}") {
                withInlineBlock("engine = #T(", ")", RuntimeTypes.KtorServerCore.embeddedServer) {
                    write("engineFactory,")
                    withBlock("configure = {", "}") {
                        withBlock("#T {", "}", RuntimeTypes.KtorServerCore.connector) {
                            write("host = #S", "0.0.0.0")
                            write("port = #T.port", ServiceTypes(pkgName).serviceFrameworkConfig)
                        }
                        withBlock("when (this) {", "}") {
                            withBlock("is #T -> {", "}", RuntimeTypes.KtorServerNetty.Configuration) {
                                write("requestReadTimeoutSeconds = #T.requestReadTimeoutSeconds", ServiceTypes(pkgName).serviceFrameworkConfig)
                                write("responseWriteTimeoutSeconds = #T.responseWriteTimeoutSeconds", ServiceTypes(pkgName).serviceFrameworkConfig)
                            }
<<<<<<< HEAD

                            withBlock("is #T -> {", "}", RuntimeTypes.KtorServerCio.Configuration) {
                                write("connectionIdleTimeoutSeconds = #T.requestReadTimeoutSeconds", ServiceTypes(pkgName).serviceFrameworkConfig)
                            }

=======

                            withBlock("is #T -> {", "}", RuntimeTypes.KtorServerCio.Configuration) {
                                write("connectionIdleTimeoutSeconds = #T.requestReadTimeoutSeconds", ServiceTypes(pkgName).serviceFrameworkConfig)
                            }

>>>>>>> 7806f7da
                            withBlock("is #T -> {", "}", RuntimeTypes.KtorServerJettyJakarta.Configuration) {
                                write(
                                    "idleTimeout = #T.requestReadTimeoutSeconds.#T",
                                    ServiceTypes(pkgName).serviceFrameworkConfig,
<<<<<<< HEAD
                                    RuntimeTypes.Duration.seconds,
=======
                                    KotlinTypes.Time.seconds,
>>>>>>> 7806f7da
                                )
                            }
                        }
                    }
                }
                write("{ #T() }", ServiceTypes(pkgName).module)
                write("engine?.apply { start(wait = true) }")
            }
            write("")
            withBlock("final override fun close() {", "}") {
                write("engine?.stop(#T.closeGracePeriodMillis, #T.closeTimeoutMillis)", ServiceTypes(pkgName).serviceFrameworkConfig, ServiceTypes(pkgName).serviceFrameworkConfig)
                write("engine = null")
            }
        }
    }

    override fun renderUtils() {
        renderLogging()
    }

    private fun renderLogging() {
<<<<<<< HEAD
        delegator.useFileWriter("Logging.kt", "$pkgName.utils") { writer ->
=======
        delegator.useFileWriter("Logging.kt", "${ctx.settings.pkg.name}.utils") { writer ->
>>>>>>> 7806f7da

            writer.withBlock("internal fun #T.configureLogging() {", "}", RuntimeTypes.KtorServerCore.Application) {
                withBlock(
                    "val slf4jLevel: #T? = when (#T.logLevel) {",
                    "}",
                    RuntimeTypes.KtorLoggingSlf4j.Level,
                    ServiceTypes(pkgName).serviceFrameworkConfig,
                ) {
                    write("#T.INFO -> #T.INFO", ServiceTypes(pkgName).logLevel, RuntimeTypes.KtorLoggingSlf4j.Level)
                    write("#T.TRACE -> #T.TRACE", ServiceTypes(pkgName).logLevel, RuntimeTypes.KtorLoggingSlf4j.Level)
                    write("#T.DEBUG -> #T.DEBUG", ServiceTypes(pkgName).logLevel, RuntimeTypes.KtorLoggingSlf4j.Level)
                    write("#T.WARN -> #T.WARN", ServiceTypes(pkgName).logLevel, RuntimeTypes.KtorLoggingSlf4j.Level)
                    write("#T.ERROR -> #T.ERROR", ServiceTypes(pkgName).logLevel, RuntimeTypes.KtorLoggingSlf4j.Level)
                    write("#T.OFF -> null", ServiceTypes(pkgName).logLevel)
                    write("else -> #T.INFO", RuntimeTypes.KtorLoggingSlf4j.Level)
                }
                write("")
                write("val logbackLevel = slf4jLevel?.let { #T.valueOf(it.name) } ?: #T.OFF", RuntimeTypes.KtorLoggingLogback.Level, RuntimeTypes.KtorLoggingLogback.Level)
                write("")
                write(
                    "(#T.getILoggerFactory() as #T).getLogger(#T).level = logbackLevel",
                    RuntimeTypes.KtorLoggingSlf4j.LoggerFactory,
                    RuntimeTypes.KtorLoggingLogback.LoggerContext,
                    RuntimeTypes.KtorLoggingSlf4j.ROOT_LOGGER_NAME,
                )
                write("")
                withBlock("if (slf4jLevel != null) {", "}") {
                    withBlock("#T(#T) {", "}", RuntimeTypes.KtorServerCore.install, RuntimeTypes.KtorServerLogging.CallLogging) {
                        write("level = slf4jLevel")
                        withBlock("format { call ->", "}") {
                            write("val status = call.response.status()")
                            write("\"\${call.request.#T.value} \${call.request.#T} → \$status\"", RuntimeTypes.KtorServerRouting.requestHttpMethod, RuntimeTypes.KtorServerRouting.requestUri)
                        }
                    }
                }
                write("val log = #T.getLogger(#S)", RuntimeTypes.KtorLoggingSlf4j.LoggerFactory, pkgName)

                withBlock("monitor.subscribe(#T) {", "}", RuntimeTypes.KtorServerCore.ApplicationStarting) {
                    write("log.info(#S)", "Server is starting...")
                }

                withBlock("monitor.subscribe(#T) {", "}", RuntimeTypes.KtorServerCore.ApplicationStarted) {
                    write("log.info(#S)", "Server started – ready to accept requests.")
                }

                withBlock("monitor.subscribe(#T) {", "}", RuntimeTypes.KtorServerCore.ApplicationStarting) {
                    write("log.info(#S)", "Server is starting...")
                }

                withBlock("monitor.subscribe(#T) {", "}", RuntimeTypes.KtorServerCore.ApplicationStarted) {
                    write("log.info(#S)", "Server started – ready to accept requests.")
                }

                withBlock("monitor.subscribe(#T) {", "}", RuntimeTypes.KtorServerCore.ApplicationStopping) {
                    write("log.warn(#S)", "Server is stopping – waiting for in-flight requests...")
                }

                withBlock("monitor.subscribe(#T) {", "}", RuntimeTypes.KtorServerCore.ApplicationStopped) {
                    write("log.info(#S)", "Server stopped cleanly.")
                }
            }
        }
        val loggingWriter = LoggingWriter()
        loggingWriter.withBlock("<configuration>", "</configuration>") {
            withBlock("<appender name=#S class=#S>", "</appender>", "STDOUT", "ch.qos.logback.core.ConsoleAppender") {
                withBlock("<encoder>", "</encoder>") {
                    withBlock("<pattern>", "</pattern>") {
                        write("%d{yyyy-MM-dd'T'HH:mm:ss.SSSXXX} %-5level %logger{36} - %msg%n")
                    }
                }
            }
            withBlock("<root>", "</root>") {
                write("<appender-ref ref=#S/>", "STDOUT")
            }
        }
        val contents = loggingWriter.toString()
        fileManifest.writeFile("src/main/resources/logback.xml", contents)
    }

    // Generates `Authentication.kt` with Authenticator interface + configureSecurity().
    override fun renderAuthModule() {
        delegator.useFileWriter("UserPrincipal.kt", "$pkgName.auth") { writer ->
            writer.withBlock("public data class UserPrincipal(", ")") {
                write("val user: String")
            }
        }

        delegator.useFileWriter("Validation.kt", "$pkgName.auth") { writer ->
            writer.withBlock("public fun bearerValidation(token: String): UserPrincipal? {", "}") {
                write("// TODO: implement me")
                write("if (true) return UserPrincipal(#S) else return null", "Authenticated User")
            }
        }

        delegator.useFileWriter("Authentication.kt", "$pkgName.auth") { writer ->
            writer.withBlock("internal fun #T.configureAuthentication() {", "}", RuntimeTypes.KtorServerCore.Application) {
                write("")
                withBlock(
                    "#T(#T) {",
                    "}",
                    RuntimeTypes.KtorServerCore.install,
                    RuntimeTypes.KtorServerAuth.Authentication,
                ) {
                    withBlock("#T(#S) {", "}", RuntimeTypes.KtorServerAuth.bearer, "auth-bearer") {
                        write("realm = #S", "Access to API")
                        write("authenticate { cred -> bearerValidation(cred.token) }")
                    }
                    write("provider(#S) { authenticate { ctx -> ctx.principal(Unit) } }", "no-auth")
                }
            }
        }
    }

    // For every operation request structure, create a `validate()` function file.
    override fun renderConstraintValidators() {
        ConstraintUtilsGenerator(ctx, delegator).render()
        operations.forEach { operation -> ConstraintGenerator(ctx, operation, delegator).render() }
    }

    // Writes `Routing.kt` that maps Smithy operations → Ktor routes.
    override fun renderRouting() {
        val contentType = ContentType.fromServiceShape(serviceShape)

        delegator.useFileWriter("Routing.kt", pkgName) { writer ->

            operations.forEach { shape ->
                writer.addImport("$pkgName.serde", "${shape.id.name}OperationDeserializer")
                writer.addImport("$pkgName.serde", "${shape.id.name}OperationSerializer")
                writer.addImport("$pkgName.constraints", "check${shape.id.name}RequestConstraint")
                writer.addImport("$pkgName.constraints", "check${shape.id.name}ResponseConstraint")
                writer.addImport("$pkgName.model", "${shape.id.name}Request")
                writer.addImport("$pkgName.model", "${shape.id.name}Response")
                writer.addImport("$pkgName.operations", "handle${shape.id.name}Request")
            }

            writer.withBlock("internal fun #T.configureRouting(): Unit {", "}", RuntimeTypes.KtorServerCore.Application) {
                withBlock("#T {", "}", RuntimeTypes.KtorServerRouting.routing) {
                    withBlock("#T(#S) {", "}", RuntimeTypes.KtorServerRouting.get, "/") {
                        write(" #T.#T(#S)", RuntimeTypes.KtorServerCore.applicationCall, RuntimeTypes.KtorServerRouting.responseResponseText, "hello world")
                    }
                    operations.filter { it.hasTrait(HttpTrait.ID) }
                        .forEach { shape ->
                            val httpTrait = shape.getTrait<HttpTrait>()!!

                            val uri = httpTrait.uri
                            val successCode = httpTrait.code
                            val method = when (httpTrait.method) {
                                "GET" -> RuntimeTypes.KtorServerRouting.get
                                "POST" -> RuntimeTypes.KtorServerRouting.post
                                "PUT" -> RuntimeTypes.KtorServerRouting.put
                                "PATCH" -> RuntimeTypes.KtorServerRouting.patch
                                "DELETE" -> RuntimeTypes.KtorServerRouting.delete
                                "HEAD" -> RuntimeTypes.KtorServerRouting.head
                                "OPTIONS" -> RuntimeTypes.KtorServerRouting.options
                                else -> error("Unsupported http trait ${httpTrait.method}")
                            }

                            val contentTypeGuard = when (contentType) {
                                ContentType.CBOR -> "cbor()"
                                ContentType.JSON -> "json()"
                            }

                            withBlock("#T (#S) {", "}", RuntimeTypes.KtorServerRouting.route, uri) {
                                write("#T(#T) { $contentTypeGuard }", RuntimeTypes.KtorServerCore.install, ServiceTypes(pkgName).contentTypeGuard)
                                write("#T(#T) { $contentTypeGuard }", RuntimeTypes.KtorServerCore.install, ServiceTypes(pkgName).acceptTypeGuard)
                                withBlock(
                                    "#W",
                                    "}",
                                    { w: KotlinWriter -> renderRoutingAuth(w, shape) },
                                ) {
                                    withBlock("#T {", "}", method) {
                                        withInlineBlock("try {", "}") {
                                            write(
                                                "val request = #T.#T<ByteArray>()",
                                                RuntimeTypes.KtorServerCore.applicationCall,
                                                RuntimeTypes.KtorServerRouting.requestReceive,
                                            )
                                            write("val deserializer = ${shape.id.name}OperationDeserializer()")
                                            withBlock(
                                                "val requestObj = try { deserializer.deserialize(#T(), request) } catch (ex: Exception) {",
                                                "}",
                                                RuntimeTypes.Core.ExecutionContext,
                                            ) {
                                                write(
                                                    "throw #T(#S, ex)",
                                                    RuntimeTypes.KtorServerCore.BadRequestException,
                                                    "Malformed CBOR input",
                                                )
                                            }
                                            write(
                                                "try { check${shape.id.name}RequestConstraint(requestObj) } catch (ex: Exception) { throw #T(ex?.message ?: #S, ex) }",
                                                RuntimeTypes.KtorServerCore.BadRequestException,
                                                "Error while validating constraints",
                                            )
                                            write("val responseObj = handle${shape.id.name}Request(requestObj)")
                                            write(
                                                "try { check${shape.id.name}ResponseConstraint(responseObj) } catch (ex: Exception) { throw #T(ex?.message ?: #S, ex) }",
                                                RuntimeTypes.KtorServerCore.BadRequestException,
                                                "Error while validating constraints",
                                            )
                                            write("val serializer = ${shape.id.name}OperationSerializer()")
                                            withBlock(
                                                "val response = try { serializer.serialize(#T(), responseObj) } catch (ex: Exception) {",
                                                "}",
                                                RuntimeTypes.Core.ExecutionContext,
                                            ) {
                                                write(
                                                    "throw #T(#S, ex)",
                                                    RuntimeTypes.KtorServerCore.BadRequestException,
                                                    "Malformed CBOR output",
                                                )
                                            }
                                                .call { renderResponseCall(writer, contentType, successCode) }
                                        }
                                        withBlock(" catch (t: Throwable) {", "}") {
                                            write("throw t")
                                        }
                                    }
                                }
                            }
                        }
                }
            }
        }
    }

    private fun renderRoutingAuth(w: KotlinWriter, shape: OperationShape) {
        val hasServiceHttpBearerAuthTrait = serviceShape.hasTrait(HttpBearerAuthTrait.ID)
        val authTrait = shape.getTrait<AuthTrait>()
        val hasOperationBearerAuthTrait = authTrait?.valueSet?.contains(HttpBearerAuthTrait.ID) ?: true

        if (hasServiceHttpBearerAuthTrait && hasOperationBearerAuthTrait) {
            w.write(
                "#T(#S) {",
                RuntimeTypes.KtorServerAuth.authenticate,
                "auth-bearer",
            )
        } else {
            w.write("#T(#S) {", RuntimeTypes.KtorServerAuth.authenticate, "no-auth")
        }
    }

    private fun renderResponseCall(
        w: KotlinWriter,
        contentType: ContentType,
        successCode: Int,
    ) {
        when (contentType) {
            ContentType.CBOR -> w.withBlock(
                "#T.#T(",
                ")",
                RuntimeTypes.KtorServerCore.applicationCall,
                RuntimeTypes.KtorServerRouting.responseRespondBytes,
            ) {
                write("bytes = response,")
                write("contentType = #T,", RuntimeTypes.KtorServerHttp.Cbor)
                write(
                    "status = #T.fromValue($successCode),",
                    RuntimeTypes.KtorServerHttp.HttpStatusCode,
                )
            }
            ContentType.JSON -> w.withBlock(
                "#T.#T(",
                ")",
                RuntimeTypes.KtorServerCore.applicationCall,
                RuntimeTypes.KtorServerRouting.responseResponseText,
            ) {
<<<<<<< HEAD
                write("bytes = response.decodeToString(),")
=======
                write("text = response,")
>>>>>>> 7806f7da
                write("contentType = #T,", RuntimeTypes.KtorServerHttp.Json)
                write(
                    "status = #T.fromValue($successCode),",
                    RuntimeTypes.KtorServerHttp.HttpStatusCode,
                )
            }
        }
    }

    override fun renderPlugins() {
        renderErrorHandler()
        renderContentTypeGuard()
        renderAcceptTypeGuard()
    }

    private fun renderErrorHandler() {
        delegator.useFileWriter("ErrorHandler.kt", "$pkgName.plugins") { writer ->
            writer.write("@#T", RuntimeTypes.KotlinxCborSerde.Serializable)
                .write("private data class ErrorPayload(val code: Int, val message: String)")
                .write("")
                .withInlineBlock("internal class ErrorEnvelope(", ")") {
                    write("val code: Int,")
                    write("val msg: String,")
                    write("cause: Throwable? = null,")
                }
                .withBlock(" : RuntimeException(msg, cause) {", "}") {
                    withBlock("fun toJson(json: #T = #T): String {", "}", RuntimeTypes.KotlinxJsonSerde.Json, RuntimeTypes.KotlinxJsonSerde.Json) {
                        withInlineBlock("return json.encodeToString(", ")") {
                            write("ErrorPayload(code, message ?: #S)", "Unknown error")
                        }
                    }
                    withBlock("fun toCbor(cbor: #T = #T { }): ByteArray {", "}", RuntimeTypes.KotlinxCborSerde.Cbor, RuntimeTypes.KotlinxCborSerde.Cbor) {
                        withInlineBlock("return cbor.#T(", ")", RuntimeTypes.KotlinxCborSerde.encodeToByteArray) {
                            write("ErrorPayload(code, message ?: #S)", "Unknown error")
                        }
                    }
                }
                .write("")
                .withInlineBlock("private suspend fun #T.respondEnvelope(", ")", RuntimeTypes.KtorServerCore.ApplicationCallClass) {
                    write("envelope: ErrorEnvelope,")
                    write("status: #T,", RuntimeTypes.KtorServerHttp.HttpStatusCode)
                }
                .withBlock("{", "}") {
<<<<<<< HEAD
                    write("val acceptsCbor = request.#T().any { it.value == #S }", RuntimeTypes.KtorServerRouting.requestacceptItems, "application/cbor")
                    write("val acceptsJson = request.#T().any { it.value == #S }", RuntimeTypes.KtorServerRouting.requestacceptItems, "application/json")
                    write("")
                    write("val log = #T.getLogger(#S)", RuntimeTypes.KtorLoggingSlf4j.LoggerFactory, pkgName)
=======
                    write("val acceptsCbor = request.#T().any { it.value == #S }", RuntimeTypes.KtorServerRouting.requestAcceptItems, "application/cbor")
                    write("val acceptsJson = request.#T().any { it.value == #S }", RuntimeTypes.KtorServerRouting.requestAcceptItems, "application/json")
                    write("")
                    write("val log = #T.getLogger(#S)", RuntimeTypes.KtorLoggingSlf4j.LoggerFactory, ctx.settings.pkg.name)
>>>>>>> 7806f7da
                    write("log.info(#S)", "Route Error Message: \${envelope.msg}")
                    write("")
                    withBlock("when {", "}") {
                        withBlock("acceptsCbor -> {", "}") {
                            withBlock("#T(", ")", RuntimeTypes.KtorServerRouting.responseRespondBytes) {
                                write("bytes = envelope.toCbor(),")
                                write("status = status,")
                                write("contentType = #T", RuntimeTypes.KtorServerHttp.Cbor)
                            }
                        }
                        withBlock("acceptsJson -> {", "}") {
                            withBlock("#T(", ")", RuntimeTypes.KtorServerRouting.responseResponseText) {
                                write("envelope.toJson(),")
                                write("status = status,")
                                write("contentType = #T", RuntimeTypes.KtorServerHttp.Json)
                            }
                        }
                        withBlock("else -> {", "}") {
                            withBlock("#T(", ")", RuntimeTypes.KtorServerRouting.responseResponseText) {
                                write("envelope.msg,")
                                write("status = status")
                            }
                        }
                    }
                }
                .write("")
                .withBlock("internal fun #T.configureErrorHandling() {", "}", RuntimeTypes.KtorServerCore.Application) {
                    write("")
                    withBlock(
                        "#T(#T) {",
                        "}",
                        RuntimeTypes.KtorServerCore.install,
                        RuntimeTypes.KtorServerStatusPage.StatusPages,
                    ) {
                        withBlock("status(#T.Unauthorized) { call, status ->", "}", RuntimeTypes.KtorServerHttp.HttpStatusCode) {
                            write("val missing = call.request.headers[#S].isNullOrBlank()", "Authorization")
                            write("val message = if (missing) #S else #S", "Missing bearer token", "Invalid or expired bearer token")
                            write("call.respondEnvelope( ErrorEnvelope(status.value, message), status )")
<<<<<<< HEAD
                        }
                        write("")
                        withBlock("status(#T.NotFound) { call, status ->", "}", RuntimeTypes.KtorServerHttp.HttpStatusCode) {
                            write("val message = #S", "Resource not found")
                            write("call.respondEnvelope( ErrorEnvelope(status.value, message), status )")
                        }
                        write("")
                        withBlock("status(#T.MethodNotAllowed) { call, status ->", "}", RuntimeTypes.KtorServerHttp.HttpStatusCode) {
                            write("val message = #S", "Method not allowed for this resource")
                            write("call.respondEnvelope( ErrorEnvelope(status.value, message), status )")
=======
>>>>>>> 7806f7da
                        }
                        write("")
                        withBlock("#T<Throwable> { call, cause ->", "}", RuntimeTypes.KtorServerStatusPage.exception) {
                            withBlock("val status = when (cause) {", "}") {
                                write(
                                    "is ErrorEnvelope -> #T.fromValue(cause.code)",
                                    RuntimeTypes.KtorServerHttp.HttpStatusCode,
                                )
                                write(
                                    "is #T -> #T.BadRequest",
                                    RuntimeTypes.KtorServerCore.BadRequestException,
                                    RuntimeTypes.KtorServerHttp.HttpStatusCode,
                                )
                                write(
                                    "is #T -> #T.PayloadTooLarge",
                                    RuntimeTypes.KtorServerBodyLimit.PayloadTooLargeException,
                                    RuntimeTypes.KtorServerHttp.HttpStatusCode,
                                )
                                write("else -> #T.InternalServerError", RuntimeTypes.KtorServerHttp.HttpStatusCode)
                            }
                            write("")

                            write("val envelope = if (cause is ErrorEnvelope) cause else ErrorEnvelope(status.value, cause.message ?: #S)", "Unexpected error")
                            write("call.respondEnvelope( envelope, status )")
                        }
                    }
                }
        }
    }

    private fun renderContentTypeGuard() {
        delegator.useFileWriter("ContentTypeGuard.kt", "$pkgName.plugins") { writer ->

            writer.withBlock("private fun #T.hasBody(): Boolean {", "}", RuntimeTypes.KtorServerRouting.requestApplicationRequest) {
                write(
                    "return (#T()?.let { it > 0 } == true) || headers.contains(#T.TransferEncoding)",
                    RuntimeTypes.KtorServerRouting.requestContentLength,
                    RuntimeTypes.KtorServerHttp.HttpHeaders,
                )
            }
            writer.withBlock("public class ContentTypeGuardConfig {", "}") {
                write("public var allow: List<#T> = emptyList()", RuntimeTypes.KtorServerHttp.ContentType)
                write("")
                withBlock("public fun json(): Unit {", "}") {
                    write("allow = listOf(#T)", RuntimeTypes.KtorServerHttp.Json)
                }
                write("")
                withBlock("public fun cbor(): Unit {", "}") {
                    write("allow = listOf(#T)", RuntimeTypes.KtorServerHttp.Cbor)
                }
            }
                .write("")

            writer.withInlineBlock(
                "public val ContentTypeGuard: #T<ContentTypeGuardConfig> = #T(",
                ")",
                RuntimeTypes.KtorServerCore.ApplicationRouteScopedPlugin,
                RuntimeTypes.KtorServerCore.ApplicationCreateRouteScopedPlugin,
            ) {
                write("name = #S,", "ContentTypeGuard")
                write("createConfiguration = ::ContentTypeGuardConfig,")
            }
                .withBlock("{", "}") {
                    write("val allowed: List<#T> = pluginConfig.allow", RuntimeTypes.KtorServerHttp.ContentType)
                    write("require(allowed.isNotEmpty()) { #S }", "ContentTypeGuard installed with empty allow-list.")
                    write("")
                    withBlock("onCall { call ->", "}") {
                        write("if (!call.request.hasBody()) return@onCall")
                        write("val incoming = call.request.#T()", RuntimeTypes.KtorServerRouting.requestContentType)
                        withBlock("if (incoming == #T.Any || allowed.none { incoming.match(it) }) {", "}", RuntimeTypes.KtorServerHttp.ContentType) {
                            withBlock("throw #T(", ")", ServiceTypes(pkgName).errorEnvelope) {
                                write("#T.UnsupportedMediaType.value, ", RuntimeTypes.KtorServerHttp.HttpStatusCode)
                                write("#S", "Not acceptable Content‑Type found: '\${incoming}'. Accepted content types: \${allowed.joinToString()}")
                            }
                        }
                    }
                }
        }
    }

    private fun renderAcceptTypeGuard() {
        delegator.useFileWriter("AcceptTypeGuard.kt", "${ctx.settings.pkg.name}.plugins") { writer ->

            writer.withBlock(
                "private fun #T.acceptedContentTypes(): List<#T> {",
                "}",
                RuntimeTypes.KtorServerRouting.requestApplicationRequest,
                RuntimeTypes.KtorServerHttp.ContentType,
            ) {
                write("val raw = headers[#T.Accept] ?: return emptyList()", RuntimeTypes.KtorServerHttp.HttpHeaders)
                write(
                    "return #T(raw).mapNotNull { it.value?.let(#T::parse) }",
                    RuntimeTypes.KtorServerHttp.parseAndSortHeader,
                    RuntimeTypes.KtorServerHttp.ContentType,
                )
            }

            writer.withBlock("public class AcceptTypeGuardConfig {", "}") {
                write("public var allow: List<#T> = emptyList()", RuntimeTypes.KtorServerHttp.ContentType)
                write("")
                withBlock("public fun json(): Unit {", "}") {
                    write("allow = listOf(#T)", RuntimeTypes.KtorServerHttp.Json)
                }
                write("")
                withBlock("public fun cbor(): Unit {", "}") {
                    write("allow = listOf(#T)", RuntimeTypes.KtorServerHttp.Cbor)
                }
            }
                .write("")

            writer.withInlineBlock(
                "public val AcceptTypeGuard: #T<AcceptTypeGuardConfig> = #T(",
                ")",
                RuntimeTypes.KtorServerCore.ApplicationRouteScopedPlugin,
                RuntimeTypes.KtorServerCore.ApplicationCreateRouteScopedPlugin,
            ) {
                write("name = #S,", "AcceptTypeGuard")
                write("createConfiguration = ::AcceptTypeGuardConfig,")
            }
                .withBlock("{", "}") {
                    write("val allowed: List<#T> = pluginConfig.allow", RuntimeTypes.KtorServerHttp.ContentType)
                    write("require(allowed.isNotEmpty()) { #S }", "AcceptTypeGuard installed with empty allow-list.")
                    write("")
                    withBlock("onCall { call ->", "}") {
                        write("val accepted = call.request.acceptedContentTypes()")
                        write("if (accepted.isEmpty()) return@onCall")
                        write("")
                        write("val isOk = accepted.any { candidate -> allowed.any { candidate.match(it) } }")

                        withBlock("if (!isOk) {", "}") {
                            withBlock("throw #T(", ")", ServiceTypes(pkgName).errorEnvelope) {
                                write("#T.NotAcceptable.value, ", RuntimeTypes.KtorServerHttp.HttpStatusCode)
                                write("#S", "Not acceptable Accept type found: '\${accepted}'. Accepted types: \${allowed.joinToString()}")
                            }
                        }
                    }
                }
        }
    }

    private fun renderAcceptTypeGuard() {
        delegator.useFileWriter("AcceptTypeGuard.kt", "$pkgName.plugins") { writer ->

            writer.withBlock(
                "private fun #T.acceptedContentTypes(): List<#T> {",
                "}",
                RuntimeTypes.KtorServerRouting.requestApplicationRequest,
                RuntimeTypes.KtorServerHttp.ContentType,
            ) {
                write("val raw = headers[#T.Accept] ?: return emptyList()", RuntimeTypes.KtorServerHttp.HttpHeaders)
                write(
                    "return #T(raw).mapNotNull { it.value?.let(#T::parse) }",
                    RuntimeTypes.KtorServerHttp.parseAndSortHeader,
                    RuntimeTypes.KtorServerHttp.ContentType,
                )
            }

            writer.withBlock("public class AcceptTypeGuardConfig {", "}") {
                write("public var allow: List<#T> = emptyList()", RuntimeTypes.KtorServerHttp.ContentType)
                write("")
                withBlock("public fun json(): Unit {", "}") {
                    write("allow = listOf(#T)", RuntimeTypes.KtorServerHttp.Json)
                }
                write("")
                withBlock("public fun cbor(): Unit {", "}") {
                    write("allow = listOf(#T)", RuntimeTypes.KtorServerHttp.Cbor)
                }
            }
                .write("")

            writer.withInlineBlock(
                "public val AcceptTypeGuard: #T<AcceptTypeGuardConfig> = #T(",
                ")",
                RuntimeTypes.KtorServerCore.ApplicationRouteScopedPlugin,
                RuntimeTypes.KtorServerCore.ApplicationCreateRouteScopedPlugin,
            ) {
                write("name = #S,", "AcceptTypeGuard")
                write("createConfiguration = ::AcceptTypeGuardConfig,")
            }
                .withBlock("{", "}") {
                    write("val allowed: List<#T> = pluginConfig.allow", RuntimeTypes.KtorServerHttp.ContentType)
                    write("require(allowed.isNotEmpty()) { #S }", "AcceptTypeGuard installed with empty allow-list.")
                    write("")
                    withBlock("onCall { call ->", "}") {
                        write("val accepted = call.request.acceptedContentTypes()")
                        write("if (accepted.isEmpty()) return@onCall")
                        write("")
                        write("val isOk = accepted.any { candidate -> allowed.any { candidate.match(it) } }")

                        withBlock("if (!isOk) {", "}") {
                            withBlock("throw #T(", ")", ServiceTypes(pkgName).errorEnvelope) {
                                write("#T.NotAcceptable.value, ", RuntimeTypes.KtorServerHttp.HttpStatusCode)
                                write("#S", "Supported Accept(s): \${allowed.joinToString()}")
                            }
                        }
                    }
                }
        }
    }

    // Emits one stub handler per Smithy operation (`OperationNameHandler.kt`).
    override fun renderPerOperationHandlers() {
        operations.forEach { shape ->
            val name = shape.id.name
            delegator.useFileWriter("${name}Operation.kt", "$pkgName.operations") { writer ->
                writer.addImport("$pkgName.model", "${shape.id.name}Request")
                writer.addImport("$pkgName.model", "${shape.id.name}Response")

                writer.withBlock("public fun handle${name}Request(req: ${name}Request): ${name}Response {", "}") {
                    write("// TODO: implement me")
                    write("// To build a ${name}Response object:")
                    write("//   1. Use`${name}Response.Builder()`")
                    write("//   2. Set fields like `${name}Response.variable = ...`")
                    write("//   3. Return the built object using `return ${name}Response.build()`")
                    write("return ${name}Response.Builder().build()")
                }
            }
        }
    }
}<|MERGE_RESOLUTION|>--- conflicted
+++ resolved
@@ -48,10 +48,6 @@
         writer.withBlock("internal class KtorServiceFramework() : ServiceFramework {", "}") {
             write("private var engine: #T<*, *>? = null", RuntimeTypes.KtorServerCore.EmbeddedServerType)
             write("")
-<<<<<<< HEAD
-            write("@Suppress(#S)", "UNCHECKED_CAST")
-=======
->>>>>>> 7806f7da
             write("private val engineFactory = #T.engine.toEngineFactory()", ServiceTypes(pkgName).serviceFrameworkConfig)
 
             write("")
@@ -68,28 +64,16 @@
                                 write("requestReadTimeoutSeconds = #T.requestReadTimeoutSeconds", ServiceTypes(pkgName).serviceFrameworkConfig)
                                 write("responseWriteTimeoutSeconds = #T.responseWriteTimeoutSeconds", ServiceTypes(pkgName).serviceFrameworkConfig)
                             }
-<<<<<<< HEAD
 
                             withBlock("is #T -> {", "}", RuntimeTypes.KtorServerCio.Configuration) {
                                 write("connectionIdleTimeoutSeconds = #T.requestReadTimeoutSeconds", ServiceTypes(pkgName).serviceFrameworkConfig)
                             }
 
-=======
-
-                            withBlock("is #T -> {", "}", RuntimeTypes.KtorServerCio.Configuration) {
-                                write("connectionIdleTimeoutSeconds = #T.requestReadTimeoutSeconds", ServiceTypes(pkgName).serviceFrameworkConfig)
-                            }
-
->>>>>>> 7806f7da
                             withBlock("is #T -> {", "}", RuntimeTypes.KtorServerJettyJakarta.Configuration) {
                                 write(
                                     "idleTimeout = #T.requestReadTimeoutSeconds.#T",
                                     ServiceTypes(pkgName).serviceFrameworkConfig,
-<<<<<<< HEAD
-                                    RuntimeTypes.Duration.seconds,
-=======
                                     KotlinTypes.Time.seconds,
->>>>>>> 7806f7da
                                 )
                             }
                         }
@@ -111,11 +95,7 @@
     }
 
     private fun renderLogging() {
-<<<<<<< HEAD
-        delegator.useFileWriter("Logging.kt", "$pkgName.utils") { writer ->
-=======
-        delegator.useFileWriter("Logging.kt", "${ctx.settings.pkg.name}.utils") { writer ->
->>>>>>> 7806f7da
+        delegator.useFileWriter("Logging.kt", "${pkgName}.utils") { writer ->
 
             writer.withBlock("internal fun #T.configureLogging() {", "}", RuntimeTypes.KtorServerCore.Application) {
                 withBlock(
@@ -151,15 +131,7 @@
                         }
                     }
                 }
-                write("val log = #T.getLogger(#S)", RuntimeTypes.KtorLoggingSlf4j.LoggerFactory, pkgName)
-
-                withBlock("monitor.subscribe(#T) {", "}", RuntimeTypes.KtorServerCore.ApplicationStarting) {
-                    write("log.info(#S)", "Server is starting...")
-                }
-
-                withBlock("monitor.subscribe(#T) {", "}", RuntimeTypes.KtorServerCore.ApplicationStarted) {
-                    write("log.info(#S)", "Server started – ready to accept requests.")
-                }
+                write("val log = #T.getLogger(#S)", RuntimeTypes.KtorLoggingSlf4j.LoggerFactory, ctx.settings.pkg.name)
 
                 withBlock("monitor.subscribe(#T) {", "}", RuntimeTypes.KtorServerCore.ApplicationStarting) {
                     write("log.info(#S)", "Server is starting...")
@@ -383,11 +355,7 @@
                 RuntimeTypes.KtorServerCore.applicationCall,
                 RuntimeTypes.KtorServerRouting.responseResponseText,
             ) {
-<<<<<<< HEAD
-                write("bytes = response.decodeToString(),")
-=======
                 write("text = response,")
->>>>>>> 7806f7da
                 write("contentType = #T,", RuntimeTypes.KtorServerHttp.Json)
                 write(
                     "status = #T.fromValue($successCode),",
@@ -431,17 +399,10 @@
                     write("status: #T,", RuntimeTypes.KtorServerHttp.HttpStatusCode)
                 }
                 .withBlock("{", "}") {
-<<<<<<< HEAD
-                    write("val acceptsCbor = request.#T().any { it.value == #S }", RuntimeTypes.KtorServerRouting.requestacceptItems, "application/cbor")
-                    write("val acceptsJson = request.#T().any { it.value == #S }", RuntimeTypes.KtorServerRouting.requestacceptItems, "application/json")
-                    write("")
-                    write("val log = #T.getLogger(#S)", RuntimeTypes.KtorLoggingSlf4j.LoggerFactory, pkgName)
-=======
                     write("val acceptsCbor = request.#T().any { it.value == #S }", RuntimeTypes.KtorServerRouting.requestAcceptItems, "application/cbor")
                     write("val acceptsJson = request.#T().any { it.value == #S }", RuntimeTypes.KtorServerRouting.requestAcceptItems, "application/json")
                     write("")
-                    write("val log = #T.getLogger(#S)", RuntimeTypes.KtorLoggingSlf4j.LoggerFactory, ctx.settings.pkg.name)
->>>>>>> 7806f7da
+                    write("val log = #T.getLogger(#S)", RuntimeTypes.KtorLoggingSlf4j.LoggerFactory, pkgName)
                     write("log.info(#S)", "Route Error Message: \${envelope.msg}")
                     write("")
                     withBlock("when {", "}") {
@@ -480,7 +441,6 @@
                             write("val missing = call.request.headers[#S].isNullOrBlank()", "Authorization")
                             write("val message = if (missing) #S else #S", "Missing bearer token", "Invalid or expired bearer token")
                             write("call.respondEnvelope( ErrorEnvelope(status.value, message), status )")
-<<<<<<< HEAD
                         }
                         write("")
                         withBlock("status(#T.NotFound) { call, status ->", "}", RuntimeTypes.KtorServerHttp.HttpStatusCode) {
@@ -491,8 +451,6 @@
                         withBlock("status(#T.MethodNotAllowed) { call, status ->", "}", RuntimeTypes.KtorServerHttp.HttpStatusCode) {
                             write("val message = #S", "Method not allowed for this resource")
                             write("call.respondEnvelope( ErrorEnvelope(status.value, message), status )")
-=======
->>>>>>> 7806f7da
                         }
                         write("")
                         withBlock("#T<Throwable> { call, cause ->", "}", RuntimeTypes.KtorServerStatusPage.exception) {
@@ -633,66 +591,6 @@
         }
     }
 
-    private fun renderAcceptTypeGuard() {
-        delegator.useFileWriter("AcceptTypeGuard.kt", "$pkgName.plugins") { writer ->
-
-            writer.withBlock(
-                "private fun #T.acceptedContentTypes(): List<#T> {",
-                "}",
-                RuntimeTypes.KtorServerRouting.requestApplicationRequest,
-                RuntimeTypes.KtorServerHttp.ContentType,
-            ) {
-                write("val raw = headers[#T.Accept] ?: return emptyList()", RuntimeTypes.KtorServerHttp.HttpHeaders)
-                write(
-                    "return #T(raw).mapNotNull { it.value?.let(#T::parse) }",
-                    RuntimeTypes.KtorServerHttp.parseAndSortHeader,
-                    RuntimeTypes.KtorServerHttp.ContentType,
-                )
-            }
-
-            writer.withBlock("public class AcceptTypeGuardConfig {", "}") {
-                write("public var allow: List<#T> = emptyList()", RuntimeTypes.KtorServerHttp.ContentType)
-                write("")
-                withBlock("public fun json(): Unit {", "}") {
-                    write("allow = listOf(#T)", RuntimeTypes.KtorServerHttp.Json)
-                }
-                write("")
-                withBlock("public fun cbor(): Unit {", "}") {
-                    write("allow = listOf(#T)", RuntimeTypes.KtorServerHttp.Cbor)
-                }
-            }
-                .write("")
-
-            writer.withInlineBlock(
-                "public val AcceptTypeGuard: #T<AcceptTypeGuardConfig> = #T(",
-                ")",
-                RuntimeTypes.KtorServerCore.ApplicationRouteScopedPlugin,
-                RuntimeTypes.KtorServerCore.ApplicationCreateRouteScopedPlugin,
-            ) {
-                write("name = #S,", "AcceptTypeGuard")
-                write("createConfiguration = ::AcceptTypeGuardConfig,")
-            }
-                .withBlock("{", "}") {
-                    write("val allowed: List<#T> = pluginConfig.allow", RuntimeTypes.KtorServerHttp.ContentType)
-                    write("require(allowed.isNotEmpty()) { #S }", "AcceptTypeGuard installed with empty allow-list.")
-                    write("")
-                    withBlock("onCall { call ->", "}") {
-                        write("val accepted = call.request.acceptedContentTypes()")
-                        write("if (accepted.isEmpty()) return@onCall")
-                        write("")
-                        write("val isOk = accepted.any { candidate -> allowed.any { candidate.match(it) } }")
-
-                        withBlock("if (!isOk) {", "}") {
-                            withBlock("throw #T(", ")", ServiceTypes(pkgName).errorEnvelope) {
-                                write("#T.NotAcceptable.value, ", RuntimeTypes.KtorServerHttp.HttpStatusCode)
-                                write("#S", "Supported Accept(s): \${allowed.joinToString()}")
-                            }
-                        }
-                    }
-                }
-        }
-    }
-
     // Emits one stub handler per Smithy operation (`OperationNameHandler.kt`).
     override fun renderPerOperationHandlers() {
         operations.forEach { shape ->
