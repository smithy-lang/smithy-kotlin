package software.amazon.smithy.kotlin.codegen.service

import software.amazon.smithy.build.FileManifest
import software.amazon.smithy.kotlin.codegen.core.GenerationContext
import software.amazon.smithy.kotlin.codegen.core.InlineCodeWriterFormatter
import software.amazon.smithy.kotlin.codegen.core.KotlinDelegator
import software.amazon.smithy.kotlin.codegen.core.KotlinWriter
import software.amazon.smithy.kotlin.codegen.core.RuntimeTypes
import software.amazon.smithy.kotlin.codegen.core.withBlock
import software.amazon.smithy.kotlin.codegen.core.withInlineBlock
import software.amazon.smithy.kotlin.codegen.lang.KotlinTypes
import software.amazon.smithy.kotlin.codegen.model.getTrait
import software.amazon.smithy.kotlin.codegen.service.contraints.ConstraintGenerator
import software.amazon.smithy.kotlin.codegen.service.contraints.ConstraintUtilsGenerator
<<<<<<< HEAD
import software.amazon.smithy.kotlin.codegen.service.MediaType.ANY
import software.amazon.smithy.kotlin.codegen.service.MediaType.JSON
import software.amazon.smithy.kotlin.codegen.service.MediaType.OCTET_STREAM
import software.amazon.smithy.kotlin.codegen.service.MediaType.PLAIN_TEXT
import software.amazon.smithy.model.shapes.MapShape
=======
>>>>>>> 65ca8419
import software.amazon.smithy.model.shapes.OperationShape
import software.amazon.smithy.model.shapes.ShapeId
import software.amazon.smithy.model.traits.AuthTrait
import software.amazon.smithy.model.traits.HttpBearerAuthTrait
import software.amazon.smithy.model.traits.HttpLabelTrait
import software.amazon.smithy.model.traits.HttpQueryParamsTrait
import software.amazon.smithy.model.traits.HttpQueryTrait
import software.amazon.smithy.model.traits.HttpTrait
import software.amazon.smithy.model.traits.MediaTypeTrait
import software.amazon.smithy.model.traits.TimestampFormatTrait
import software.amazon.smithy.utils.AbstractCodeWriter

class LoggingWriter(parent: LoggingWriter? = null) : AbstractCodeWriter<LoggingWriter>() {
    init {
        trimBlankLines(parent?.trimBlankLines ?: 1)
        trimTrailingSpaces(parent?.trimTrailingSpaces ?: true)
        indentText = parent?.indentText ?: "    "
        expressionStart = parent?.expressionStart ?: '#'
        putFormatter('W', InlineCodeWriterFormatter(::LoggingWriter))
    }
}

internal class KtorStubGenerator(
    ctx: GenerationContext,
    delegator: KotlinDelegator,
    fileManifest: FileManifest,
) : AbstractStubGenerator(ctx, delegator, fileManifest) {

    override fun renderServerFrameworkImplementation(writer: KotlinWriter) {
        writer.withBlock("internal fun #T.module(): Unit {", "}", RuntimeTypes.KtorServerCore.Application) {
            withBlock("#T(#T) {", "}", RuntimeTypes.KtorServerCore.install, RuntimeTypes.KtorServerBodyLimit.RequestBodyLimit) {
                write("bodyLimit { #T.requestBodyLimit }", ServiceTypes(pkgName).serviceFrameworkConfig)
            }
            write("#T()", ServiceTypes(pkgName).configureErrorHandling)
            write("#T()", ServiceTypes(pkgName).configureAuthentication)
            write("#T()", ServiceTypes(pkgName).configureRouting)
            write("#T()", ServiceTypes(pkgName).configureLogging)
        }
            .write("")
        writer.withBlock("internal class KtorServiceFramework() : ServiceFramework {", "}") {
            write("private var engine: #T<*, *>? = null", RuntimeTypes.KtorServerCore.EmbeddedServerType)
            write("")
            write("private val engineFactory = #T.engine.toEngineFactory()", ServiceTypes(pkgName).serviceFrameworkConfig)

            write("")
            withBlock("override fun start() {", "}") {
                withInlineBlock("engine = #T(", ")", RuntimeTypes.KtorServerCore.embeddedServer) {
                    write("engineFactory,")
                    withBlock("configure = {", "}") {
                        withBlock("#T {", "}", RuntimeTypes.KtorServerCore.connector) {
                            write("host = #S", "0.0.0.0")
                            write("port = #T.port", ServiceTypes(pkgName).serviceFrameworkConfig)
                        }
                        withBlock("when (this) {", "}") {
                            withBlock("is #T -> {", "}", RuntimeTypes.KtorServerNetty.Configuration) {
                                write("requestReadTimeoutSeconds = #T.requestReadTimeoutSeconds", ServiceTypes(pkgName).serviceFrameworkConfig)
                                write("responseWriteTimeoutSeconds = #T.responseWriteTimeoutSeconds", ServiceTypes(pkgName).serviceFrameworkConfig)
                            }

                            withBlock("is #T -> {", "}", RuntimeTypes.KtorServerCio.Configuration) {
                                write("connectionIdleTimeoutSeconds = #T.requestReadTimeoutSeconds", ServiceTypes(pkgName).serviceFrameworkConfig)
                            }

                            withBlock("is #T -> {", "}", RuntimeTypes.KtorServerJettyJakarta.Configuration) {
                                write(
                                    "idleTimeout = #T.requestReadTimeoutSeconds.#T",
                                    ServiceTypes(pkgName).serviceFrameworkConfig,
                                    KotlinTypes.Time.seconds,
                                )
                            }
                        }
                    }
                }
                write("{ #T() }", ServiceTypes(pkgName).module)
                write("engine?.apply { start(wait = true) }")
            }
            write("")
            withBlock("final override fun close() {", "}") {
                write("engine?.stop(#T.closeGracePeriodMillis, #T.closeTimeoutMillis)", ServiceTypes(pkgName).serviceFrameworkConfig, ServiceTypes(pkgName).serviceFrameworkConfig)
                write("engine = null")
            }
        }
    }

    override fun renderUtils() {
        renderLogging()
    }

    private fun renderLogging() {
        delegator.useFileWriter("Logging.kt", "$pkgName.utils") { writer ->

            writer.withBlock("internal fun #T.configureLogging() {", "}", RuntimeTypes.KtorServerCore.Application) {
                withBlock(
                    "val slf4jLevel: #T? = when (#T.logLevel) {",
                    "}",
                    RuntimeTypes.KtorLoggingSlf4j.Level,
                    ServiceTypes(pkgName).serviceFrameworkConfig,
                ) {
                    write("#T.INFO -> #T.INFO", ServiceTypes(pkgName).logLevel, RuntimeTypes.KtorLoggingSlf4j.Level)
                    write("#T.TRACE -> #T.TRACE", ServiceTypes(pkgName).logLevel, RuntimeTypes.KtorLoggingSlf4j.Level)
                    write("#T.DEBUG -> #T.DEBUG", ServiceTypes(pkgName).logLevel, RuntimeTypes.KtorLoggingSlf4j.Level)
                    write("#T.WARN -> #T.WARN", ServiceTypes(pkgName).logLevel, RuntimeTypes.KtorLoggingSlf4j.Level)
                    write("#T.ERROR -> #T.ERROR", ServiceTypes(pkgName).logLevel, RuntimeTypes.KtorLoggingSlf4j.Level)
                    write("#T.OFF -> null", ServiceTypes(pkgName).logLevel)
                    write("else -> #T.INFO", RuntimeTypes.KtorLoggingSlf4j.Level)
                }
                write("")
                write("val logbackLevel = slf4jLevel?.let { #T.valueOf(it.name) } ?: #T.OFF", RuntimeTypes.KtorLoggingLogback.Level, RuntimeTypes.KtorLoggingLogback.Level)
                write("")
                write(
                    "(#T.getILoggerFactory() as #T).getLogger(#T).level = logbackLevel",
                    RuntimeTypes.KtorLoggingSlf4j.LoggerFactory,
                    RuntimeTypes.KtorLoggingLogback.LoggerContext,
                    RuntimeTypes.KtorLoggingSlf4j.ROOT_LOGGER_NAME,
                )
                write("")
                withBlock("if (slf4jLevel != null) {", "}") {
                    withBlock("#T(#T) {", "}", RuntimeTypes.KtorServerCore.install, RuntimeTypes.KtorServerLogging.CallLogging) {
                        write("level = slf4jLevel")
                        withBlock("format { call ->", "}") {
                            write("val status = call.response.status()")
                            write("\"\${call.request.#T.value} \${call.request.#T} → \$status\"", RuntimeTypes.KtorServerRouting.requestHttpMethod, RuntimeTypes.KtorServerRouting.requestUri)
                        }
                    }
                }
                write("val log = #T.getLogger(#S)", RuntimeTypes.KtorLoggingSlf4j.LoggerFactory, ctx.settings.pkg.name)

                withBlock("monitor.subscribe(#T) {", "}", RuntimeTypes.KtorServerCore.ApplicationStarting) {
                    write("log.info(#S)", "Server is starting...")
                }

                withBlock("monitor.subscribe(#T) {", "}", RuntimeTypes.KtorServerCore.ApplicationStarted) {
                    write("log.info(#S)", "Server started – ready to accept requests.")
                }

                withBlock("monitor.subscribe(#T) {", "}", RuntimeTypes.KtorServerCore.ApplicationStopping) {
                    write("log.warn(#S)", "Server is stopping – waiting for in-flight requests...")
                }

                withBlock("monitor.subscribe(#T) {", "}", RuntimeTypes.KtorServerCore.ApplicationStopped) {
                    write("log.info(#S)", "Server stopped cleanly.")
                }
            }
        }
        val loggingWriter = LoggingWriter()
        loggingWriter.withBlock("<configuration>", "</configuration>") {
            withBlock("<appender name=#S class=#S>", "</appender>", "STDOUT", "ch.qos.logback.core.ConsoleAppender") {
                withBlock("<encoder>", "</encoder>") {
                    withBlock("<pattern>", "</pattern>") {
                        write("%d{yyyy-MM-dd'T'HH:mm:ss.SSSXXX} %-5level %logger{36} - %msg%n")
                    }
                }
            }
            withBlock("<root>", "</root>") {
                write("<appender-ref ref=#S/>", "STDOUT")
            }
        }
        val contents = loggingWriter.toString()
        fileManifest.writeFile("src/main/resources/logback.xml", contents)
    }

    // Generates `Authentication.kt` with Authenticator interface + configureSecurity().
    override fun renderAuthModule() {
        delegator.useFileWriter("UserPrincipal.kt", "$pkgName.auth") { writer ->
            writer.withBlock("public data class UserPrincipal(", ")") {
                write("val user: String")
            }
        }

        delegator.useFileWriter("Validation.kt", "$pkgName.auth") { writer ->
            writer.withBlock("public fun bearerValidation(token: String): UserPrincipal? {", "}") {
                write("// TODO: implement me")
                write("if (true) return UserPrincipal(#S) else return null", "Authenticated User")
            }
        }

        delegator.useFileWriter("Authentication.kt", "$pkgName.auth") { writer ->
            writer.withBlock("internal fun #T.configureAuthentication() {", "}", RuntimeTypes.KtorServerCore.Application) {
                write("")
                withBlock(
                    "#T(#T) {",
                    "}",
                    RuntimeTypes.KtorServerCore.install,
                    RuntimeTypes.KtorServerAuth.Authentication,
                ) {
                    withBlock("#T(#S) {", "}", RuntimeTypes.KtorServerAuth.bearer, "auth-bearer") {
                        write("realm = #S", "Access to API")
                        write("authenticate { cred -> bearerValidation(cred.token) }")
                    }
                    write("provider(#S) { authenticate { ctx -> ctx.principal(Unit) } }", "no-auth")
                }
            }
        }
    }

    // For every operation request structure, create a `validate()` function file.
    override fun renderConstraintValidators() {
        ConstraintUtilsGenerator(ctx, delegator).render()
        operations.forEach { operation -> ConstraintGenerator(ctx, operation, delegator).render() }
    }

    // Writes `Routing.kt` that maps Smithy operations → Ktor routes.
    override fun renderRouting() {
<<<<<<< HEAD
        delegator.useFileWriter("Routing.kt", ctx.settings.pkg.name) { writer ->
=======
        val contentType = ContentType.fromServiceShape(serviceShape)

        delegator.useFileWriter("Routing.kt", pkgName) { writer ->
>>>>>>> 65ca8419

            operations.forEach { shape ->
                writer.addImport("$pkgName.serde", "${shape.id.name}OperationDeserializer")
                writer.addImport("$pkgName.serde", "${shape.id.name}OperationSerializer")
                writer.addImport("$pkgName.constraints", "check${shape.id.name}RequestConstraint")
                writer.addImport("$pkgName.model", "${shape.id.name}Request")
                writer.addImport("$pkgName.model", "${shape.id.name}Response")
                writer.addImport("$pkgName.operations", "handle${shape.id.name}Request")
            }

            writer.withBlock("internal fun #T.configureRouting(): Unit {", "}", RuntimeTypes.KtorServerCore.Application) {
                withBlock("#T {", "}", RuntimeTypes.KtorServerRouting.routing) {
                    withBlock("#T(#S) {", "}", RuntimeTypes.KtorServerRouting.get, "/") {
                        write(" #T.#T(#S)", RuntimeTypes.KtorServerCore.applicationCall, RuntimeTypes.KtorServerRouting.responseResponseText, "hello world")
                    }
                    operations.filter { it.hasTrait(HttpTrait.ID) }
                        .forEach { shape ->
                            val httpTrait = shape.getTrait<HttpTrait>()!!

                            val uri = httpTrait.uri
                            val successCode = httpTrait.code
                            val method = when (httpTrait.method) {
                                "GET" -> RuntimeTypes.KtorServerRouting.get
                                "POST" -> RuntimeTypes.KtorServerRouting.post
                                "PUT" -> RuntimeTypes.KtorServerRouting.put
                                "PATCH" -> RuntimeTypes.KtorServerRouting.patch
                                "DELETE" -> RuntimeTypes.KtorServerRouting.delete
                                "HEAD" -> RuntimeTypes.KtorServerRouting.head
                                "OPTIONS" -> RuntimeTypes.KtorServerRouting.options
                                else -> error("Unsupported http trait ${httpTrait.method}")
                            }
                            val contentType = MediaType.fromServiceShape(ctx, serviceShape, shape.input.get())
                            val contentTypeGuard = when (contentType) {
                                MediaType.CBOR -> "cbor()"
                                JSON -> "json()"
                                PLAIN_TEXT -> "text()"
                                OCTET_STREAM -> "binary()"
                                ANY -> "any()"
                            }

                            val acceptType = MediaType.fromServiceShape(ctx, serviceShape, shape.output.get())
                            val acceptTypeGuard = when (acceptType) {
                                MediaType.CBOR -> "cbor()"
                                JSON -> "json()"
                                PLAIN_TEXT -> "text()"
                                OCTET_STREAM -> "binary()"
                                ANY -> "any()"
                            }

                            withBlock("#T (#S) {", "}", RuntimeTypes.KtorServerRouting.route, uri) {
                                write("#T(#T) { $contentTypeGuard }", RuntimeTypes.KtorServerCore.install, ServiceTypes(pkgName).contentTypeGuard)
                                write("#T(#T) { $acceptTypeGuard }", RuntimeTypes.KtorServerCore.install, ServiceTypes(pkgName).acceptTypeGuard)
                                withBlock(
                                    "#W",
                                    "}",
                                    { w: KotlinWriter -> renderRoutingAuth(w, shape) },
                                ) {
                                    withBlock("#T {", "}", method) {
                                        withInlineBlock("try {", "}") {
                                            write(
                                                "val request = #T.#T<ByteArray>()",
                                                RuntimeTypes.KtorServerCore.applicationCall,
                                                RuntimeTypes.KtorServerRouting.requestReceive,
                                            )
                                            write("val deserializer = ${shape.id.name}OperationDeserializer()")
                                            withBlock(
                                                "var requestObj = try { deserializer.deserialize(#T(), call, request) } catch (ex: Exception) {",
                                                "}",
                                                RuntimeTypes.Core.ExecutionContext,
                                            ) {
                                                write(
                                                    "throw #T(#S, ex)",
                                                    RuntimeTypes.KtorServerCore.BadRequestException,
                                                    "Malformed CBOR input",
                                                )
                                            }
<<<<<<< HEAD
                                            withBlock("requestObj = requestObj.copy {", "}") {
                                                call { readHttpLabel(shape, writer) }
                                                call { readHttpQuery(shape, writer) }
                                            }
=======
>>>>>>> 65ca8419
                                            write(
                                                "try { check${shape.id.name}RequestConstraint(requestObj) } catch (ex: Exception) { throw #T(ex?.message ?: #S, ex) }",
                                                RuntimeTypes.KtorServerCore.BadRequestException,
                                                "Error while validating constraints",
                                            )
                                            write("val responseObj = handle${shape.id.name}Request(requestObj)")
                                            write("val serializer = ${shape.id.name}OperationSerializer()")
                                            withBlock(
                                                "val response = try { serializer.serialize(#T(), responseObj) } catch (ex: Exception) {",
                                                "}",
                                                RuntimeTypes.Core.ExecutionContext,
                                            ) {
                                                write(
                                                    "throw #T(#S, ex)",
                                                    RuntimeTypes.KtorServerCore.BadRequestException,
                                                    "Malformed CBOR output",
                                                )
                                            }
                                                .call { renderResponseCall(writer, acceptType, successCode, shape.output.get()) }
                                        }
                                        withBlock(" catch (t: Throwable) {", "}") {
                                            write("throw t")
                                        }
                                    }
                                }
                            }
                        }
                }
            }
        }
    }

    private fun readHttpLabel(shape: OperationShape, writer: KotlinWriter) {
        val inputShape = ctx.model.expectShape(shape.input.get())
        inputShape.allMembers
            .filter { member -> member.value.hasTrait(HttpLabelTrait.ID) }
            .forEach { member ->
                val memberName = member.key
                val memberShape = member.value

                val httpLabelVariableName = "call.parameters[\"$memberName\"]?"
                val targetShape = ctx.model.expectShape(memberShape.target)
                writer.writeInline("$memberName = ")
                    .call {
                        renderCastingPrimitiveFromShapeType(
                            httpLabelVariableName,
                            targetShape.type,
                            writer,
                            memberShape.getTrait<TimestampFormatTrait>() ?: inputShape.getTrait<TimestampFormatTrait>(),
                            "Unsupported type ${memberShape.type} for httpLabel",
                        )
                    }
            }
    }

    private fun readHttpQuery(shape: OperationShape, writer: KotlinWriter) {
        val inputShape = ctx.model.expectShape(shape.input.get())
        val httpQueryKeys = mutableSetOf<String>()
        inputShape.allMembers
            .filter { member -> member.value.hasTrait(HttpQueryTrait.ID) }
            .forEach { member ->
                val memberName = member.key
                val memberShape = member.value
                val httpQueryTrait = memberShape.getTrait<HttpQueryTrait>()!!
                val httpQueryVariableName = "call.request.queryParameters[\"${httpQueryTrait.value}\"]?"
                val targetShape = ctx.model.expectShape(memberShape.target)
                httpQueryKeys.add(httpQueryTrait.value)
                writer.writeInline("$memberName = ")
                    .call {
                        when {
                            targetShape.isListShape -> {
                                val listMemberShape = targetShape.allMembers.values.first()
                                val listMemberTargetShapeId = ctx.model.expectShape(listMemberShape.target)
                                val httpQueryListVariableName = "(call.request.queryParameters.getAll(\"${httpQueryTrait.value}\") " +
                                    "?: call.request.queryParameters.getAll(\"${httpQueryTrait.value}[]\") " +
                                    "?: emptyList())"
                                writer.withBlock("$httpQueryListVariableName.mapNotNull{", "}") {
                                    renderCastingPrimitiveFromShapeType(
                                        "it?",
                                        listMemberTargetShapeId.type,
                                        writer,
                                        listMemberShape.getTrait<TimestampFormatTrait>() ?: targetShape.getTrait<TimestampFormatTrait>(),
                                        "Unsupported type ${memberShape.type} for list in httpLabel",
                                    )
                                }
                            }
                            else -> renderCastingPrimitiveFromShapeType(
                                httpQueryVariableName,
                                targetShape.type,
                                writer,
                                memberShape.getTrait<TimestampFormatTrait>() ?: inputShape.getTrait<TimestampFormatTrait>(),
                                "Unsupported type ${memberShape.type} for httpQuery",
                            )
                        }
                    }
            }
        val httpQueryParamsMember = inputShape.allMembers.values.firstOrNull { it.hasTrait(HttpQueryParamsTrait.ID) }
        httpQueryParamsMember?.apply {
            val httpQueryParamsMemberName = httpQueryParamsMember.memberName
            val httpQueryParamsMapShape = ctx.model.expectShape(httpQueryParamsMember.target) as MapShape
            val httpQueryParamsMapValueTypeShape = ctx.model.expectShape(httpQueryParamsMapShape.value.target)
            println(httpQueryParamsMapShape)
            val httpQueryKeysLiteral = httpQueryKeys.joinToString(", ") { "\"$it\"" }
            writer.withInlineBlock("$httpQueryParamsMemberName = call.request.queryParameters.entries().filter { (key, _) ->", "}") {
                write("key !in setOf($httpQueryKeysLiteral)")
            }
                .withBlock(".associate { (key, values) ->", "}") {
                    if (httpQueryParamsMapValueTypeShape.isListShape) {
                        write("key to values!!")
                    } else {
                        write("key to values.first()")
                    }
                }
                .withBlock(".mapValues { (_, value) ->", "}") {
                    renderCastingPrimitiveFromShapeType(
                        "value",
                        httpQueryParamsMapValueTypeShape.type,
                        writer,
                        httpQueryParamsMapValueTypeShape.getTrait<TimestampFormatTrait>() ?: httpQueryParamsMapShape.getTrait<TimestampFormatTrait>(),
                        "Unsupported type ${httpQueryParamsMapValueTypeShape.type} for httpQuery",
                    )
                }
        }
    }

    private fun renderRoutingAuth(w: KotlinWriter, shape: OperationShape) {
        val hasServiceHttpBearerAuthTrait = serviceShape.hasTrait(HttpBearerAuthTrait.ID)
        val authTrait = shape.getTrait<AuthTrait>()
        val hasOperationBearerAuthTrait = authTrait?.valueSet?.contains(HttpBearerAuthTrait.ID) ?: true

        if (hasServiceHttpBearerAuthTrait && hasOperationBearerAuthTrait) {
            w.write(
                "#T(#S) {",
                RuntimeTypes.KtorServerAuth.authenticate,
                "auth-bearer",
            )
        } else {
            w.write("#T(#S) {", RuntimeTypes.KtorServerAuth.authenticate, "no-auth")
        }
    }

    private fun renderResponseCall(
        w: KotlinWriter,
        acceptType: MediaType,
        successCode: Int,
        outputShapeId: ShapeId,
    ) {
        when (acceptType) {
            MediaType.CBOR -> w.withBlock(
                "#T.#T(",
                ")",
                RuntimeTypes.KtorServerCore.applicationCall,
                RuntimeTypes.KtorServerRouting.responseRespondBytes,
            ) {
                write("bytes = response,")
                write("contentType = #T,", RuntimeTypes.KtorServerHttp.Cbor)
                write(
                    "status = #T.fromValue($successCode),",
                    RuntimeTypes.KtorServerHttp.HttpStatusCode,
                )
            }
            OCTET_STREAM -> w.withBlock(
                "#T.#T(",
                ")",
                RuntimeTypes.KtorServerCore.applicationCall,
                RuntimeTypes.KtorServerRouting.responseRespondBytes,
            ) {
                write("bytes = response,")
                write("contentType = #T,", RuntimeTypes.KtorServerHttp.OctetStream)
                write(
                    "status = #T.fromValue($successCode),",
                    RuntimeTypes.KtorServerHttp.HttpStatusCode,
                )
            }
            JSON -> w.withBlock(
                "#T.#T(",
                ")",
                RuntimeTypes.KtorServerCore.applicationCall,
                RuntimeTypes.KtorServerRouting.responseResponseText,
            ) {
                write("text = response,")
                write("contentType = #T,", RuntimeTypes.KtorServerHttp.Json)
                write(
                    "status = #T.fromValue($successCode),",
                    RuntimeTypes.KtorServerHttp.HttpStatusCode,
                )
            }
            PLAIN_TEXT -> w.withBlock(
                "#T.#T(",
                ")",
                RuntimeTypes.KtorServerCore.applicationCall,
                RuntimeTypes.KtorServerRouting.responseResponseText,
            ) {
                write("text = response,")
                write("contentType = #T,", RuntimeTypes.KtorServerHttp.PlainText)
                write(
                    "status = #T.fromValue($successCode),",
                    RuntimeTypes.KtorServerHttp.HttpStatusCode,
                )
            }
            ANY -> {
                val outputShape = ctx.model.expectShape(outputShapeId)
                val mediaTraits = outputShape.allMembers.values.firstNotNullOf { it.getTrait<MediaTypeTrait>() }
                w.withBlock(
                    "#T.#T(",
                    ")",
                    RuntimeTypes.KtorServerCore.applicationCall,
                    RuntimeTypes.KtorServerRouting.responseRespondBytes,
                ) {
                    write("bytes = response,")
                    write("contentType = #S,", mediaTraits.value)
                    write(
                        "status = #T.fromValue($successCode),",
                        RuntimeTypes.KtorServerHttp.HttpStatusCode,
                    )
                }
            }
        }
    }

    override fun renderPlugins() {
        renderErrorHandler()
        renderContentTypeGuard()
        renderAcceptTypeGuard()
    }

    private fun renderErrorHandler() {
        delegator.useFileWriter("ErrorHandler.kt", "$pkgName.plugins") { writer ->
            writer.write("@#T", RuntimeTypes.KotlinxCborSerde.Serializable)
                .write("private data class ErrorPayload(val code: Int, val message: String)")
                .write("")
                .withInlineBlock("internal class ErrorEnvelope(", ")") {
                    write("val code: Int,")
                    write("val msg: String,")
                    write("cause: Throwable? = null,")
                }
                .withBlock(" : RuntimeException(msg, cause) {", "}") {
                    withBlock("fun toJson(json: #T = #T): String {", "}", RuntimeTypes.KotlinxJsonSerde.Json, RuntimeTypes.KotlinxJsonSerde.Json) {
                        withInlineBlock("return json.encodeToString(", ")") {
                            write("ErrorPayload(code, message ?: #S)", "Unknown error")
                        }
                    }
                    withBlock("fun toCbor(cbor: #T = #T { }): ByteArray {", "}", RuntimeTypes.KotlinxCborSerde.Cbor, RuntimeTypes.KotlinxCborSerde.Cbor) {
                        withInlineBlock("return cbor.#T(", ")", RuntimeTypes.KotlinxCborSerde.encodeToByteArray) {
                            write("ErrorPayload(code, message ?: #S)", "Unknown error")
                        }
                    }
                }
                .write("")
                .withInlineBlock("private suspend fun #T.respondEnvelope(", ")", RuntimeTypes.KtorServerCore.ApplicationCallClass) {
                    write("envelope: ErrorEnvelope,")
                    write("status: #T,", RuntimeTypes.KtorServerHttp.HttpStatusCode)
                }
                .withBlock("{", "}") {
                    write("val acceptsCbor = request.#T().any { it.value == #S }", RuntimeTypes.KtorServerRouting.requestAcceptItems, "application/cbor")
                    write("val acceptsJson = request.#T().any { it.value == #S }", RuntimeTypes.KtorServerRouting.requestAcceptItems, "application/json")
                    write("")
                    write("val log = #T.getLogger(#S)", RuntimeTypes.KtorLoggingSlf4j.LoggerFactory, pkgName)
                    write("log.info(#S)", "Route Error Message: \${envelope.msg}")
                    write("")
                    withBlock("when {", "}") {
                        withBlock("acceptsCbor -> {", "}") {
                            withBlock("#T(", ")", RuntimeTypes.KtorServerRouting.responseRespondBytes) {
                                write("bytes = envelope.toCbor(),")
                                write("status = status,")
                                write("contentType = #T", RuntimeTypes.KtorServerHttp.Cbor)
                            }
                        }
                        withBlock("acceptsJson -> {", "}") {
                            withBlock("#T(", ")", RuntimeTypes.KtorServerRouting.responseResponseText) {
                                write("envelope.toJson(),")
                                write("status = status,")
                                write("contentType = #T", RuntimeTypes.KtorServerHttp.Json)
                            }
                        }
                        withBlock("else -> {", "}") {
                            withBlock("#T(", ")", RuntimeTypes.KtorServerRouting.responseResponseText) {
                                write("envelope.msg,")
                                write("status = status")
                            }
                        }
                    }
                }
                .write("")
                .withBlock("internal fun #T.configureErrorHandling() {", "}", RuntimeTypes.KtorServerCore.Application) {
                    write("")
                    withBlock(
                        "#T(#T) {",
                        "}",
                        RuntimeTypes.KtorServerCore.install,
                        RuntimeTypes.KtorServerStatusPage.StatusPages,
                    ) {
                        withBlock("status(#T.Unauthorized) { call, status ->", "}", RuntimeTypes.KtorServerHttp.HttpStatusCode) {
                            write("val missing = call.request.headers[#S].isNullOrBlank()", "Authorization")
                            write("val message = if (missing) #S else #S", "Missing bearer token", "Invalid or expired bearer token")
                            write("call.respondEnvelope( ErrorEnvelope(status.value, message), status )")
                        }
                        write("")
                        withBlock("status(#T.NotFound) { call, status ->", "}", RuntimeTypes.KtorServerHttp.HttpStatusCode) {
                            write("val message = #S", "Resource not found")
                            write("call.respondEnvelope( ErrorEnvelope(status.value, message), status )")
                        }
                        write("")
                        withBlock("status(#T.MethodNotAllowed) { call, status ->", "}", RuntimeTypes.KtorServerHttp.HttpStatusCode) {
                            write("val message = #S", "Method not allowed for this resource")
                            write("call.respondEnvelope( ErrorEnvelope(status.value, message), status )")
                        }
                        write("")
                        withBlock("#T<Throwable> { call, cause ->", "}", RuntimeTypes.KtorServerStatusPage.exception) {
                            withBlock("val status = when (cause) {", "}") {
                                write(
                                    "is ErrorEnvelope -> #T.fromValue(cause.code)",
                                    RuntimeTypes.KtorServerHttp.HttpStatusCode,
                                )
                                write(
                                    "is #T -> #T.BadRequest",
                                    RuntimeTypes.KtorServerCore.BadRequestException,
                                    RuntimeTypes.KtorServerHttp.HttpStatusCode,
                                )
                                write(
                                    "is #T -> #T.PayloadTooLarge",
                                    RuntimeTypes.KtorServerBodyLimit.PayloadTooLargeException,
                                    RuntimeTypes.KtorServerHttp.HttpStatusCode,
                                )
                                write("else -> #T.InternalServerError", RuntimeTypes.KtorServerHttp.HttpStatusCode)
                            }
                            write("")

                            write("val envelope = if (cause is ErrorEnvelope) cause else ErrorEnvelope(status.value, cause.message ?: #S)", "Unexpected error")
                            write("call.respondEnvelope( envelope, status )")
                        }
                    }
                }
        }
    }

    private fun renderContentTypeGuard() {
        delegator.useFileWriter("ContentTypeGuard.kt", "$pkgName.plugins") { writer ->

            writer.withBlock("private fun #T.hasBody(): Boolean {", "}", RuntimeTypes.KtorServerRouting.requestApplicationRequest) {
                write(
                    "return (#T()?.let { it > 0 } == true) || headers.contains(#T.TransferEncoding)",
                    RuntimeTypes.KtorServerRouting.requestContentLength,
                    RuntimeTypes.KtorServerHttp.HttpHeaders,
                )
            }
            writer.withBlock("public class ContentTypeGuardConfig {", "}") {
                write("public var allow: List<#T> = emptyList()", RuntimeTypes.KtorServerHttp.ContentType)
                write("")
                withBlock("public fun any(): Unit {", "}") {
                    write("allow = listOf(#T)", RuntimeTypes.KtorServerHttp.Any)
                }
                write("")
                withBlock("public fun json(): Unit {", "}") {
                    write("allow = listOf(#T)", RuntimeTypes.KtorServerHttp.Json)
                }
                write("")
                withBlock("public fun cbor(): Unit {", "}") {
                    write("allow = listOf(#T)", RuntimeTypes.KtorServerHttp.Cbor)
                }
                write("")
                withBlock("public fun text(): Unit {", "}") {
                    write("allow = listOf(#T)", RuntimeTypes.KtorServerHttp.PlainText)
                }
                write("")
                withBlock("public fun binary(): Unit {", "}") {
                    write("allow = listOf(#T)", RuntimeTypes.KtorServerHttp.OctetStream)
                }
            }
                .write("")

            writer.withInlineBlock(
                "public val ContentTypeGuard: #T<ContentTypeGuardConfig> = #T(",
                ")",
                RuntimeTypes.KtorServerCore.ApplicationRouteScopedPlugin,
                RuntimeTypes.KtorServerCore.ApplicationCreateRouteScopedPlugin,
            ) {
                write("name = #S,", "ContentTypeGuard")
                write("createConfiguration = ::ContentTypeGuardConfig,")
            }
                .withBlock("{", "}") {
                    write("val allowed: List<#T> = pluginConfig.allow", RuntimeTypes.KtorServerHttp.ContentType)
                    write("require(allowed.isNotEmpty()) { #S }", "ContentTypeGuard installed with empty allow-list.")
                    write("")
                    withBlock("onCall { call ->", "}") {
                        write("if (!call.request.hasBody()) return@onCall")
                        write("val incoming = call.request.#T()", RuntimeTypes.KtorServerRouting.requestContentType)
                        withBlock("if (incoming == #T.Any || allowed.none { incoming.match(it) }) {", "}", RuntimeTypes.KtorServerHttp.ContentType) {
                            withBlock("throw #T(", ")", ServiceTypes(pkgName).errorEnvelope) {
                                write("#T.UnsupportedMediaType.value, ", RuntimeTypes.KtorServerHttp.HttpStatusCode)
                                write("#S", "Not acceptable Content‑Type found: '\${incoming}'. Accepted content types: \${allowed.joinToString()}")
                            }
                        }
                    }
                }
        }
    }

    private fun renderAcceptTypeGuard() {
        delegator.useFileWriter("AcceptTypeGuard.kt", "${ctx.settings.pkg.name}.plugins") { writer ->

            writer.withBlock(
                "private fun #T.acceptedContentTypes(): List<#T> {",
                "}",
                RuntimeTypes.KtorServerRouting.requestApplicationRequest,
                RuntimeTypes.KtorServerHttp.ContentType,
            ) {
                write("val raw = headers[#T.Accept] ?: return emptyList()", RuntimeTypes.KtorServerHttp.HttpHeaders)
                write(
                    "return #T(raw).mapNotNull { it.value?.let(#T::parse) }",
                    RuntimeTypes.KtorServerHttp.parseAndSortHeader,
                    RuntimeTypes.KtorServerHttp.ContentType,
                )
            }

            writer.withBlock("public class AcceptTypeGuardConfig {", "}") {
                write("public var allow: List<#T> = emptyList()", RuntimeTypes.KtorServerHttp.ContentType)
                write("")
                withBlock("public fun any(): Unit {", "}") {
                    write("allow = listOf(#T)", RuntimeTypes.KtorServerHttp.Any)
                }
                write("")
                withBlock("public fun json(): Unit {", "}") {
                    write("allow = listOf(#T)", RuntimeTypes.KtorServerHttp.Json)
                }
                write("")
                withBlock("public fun cbor(): Unit {", "}") {
                    write("allow = listOf(#T)", RuntimeTypes.KtorServerHttp.Cbor)
                }
                write("")
                withBlock("public fun text(): Unit {", "}") {
                    write("allow = listOf(#T)", RuntimeTypes.KtorServerHttp.PlainText)
                }
                write("")
                withBlock("public fun binary(): Unit {", "}") {
                    write("allow = listOf(#T)", RuntimeTypes.KtorServerHttp.OctetStream)
                }
            }
                .write("")

            writer.withInlineBlock(
                "public val AcceptTypeGuard: #T<AcceptTypeGuardConfig> = #T(",
                ")",
                RuntimeTypes.KtorServerCore.ApplicationRouteScopedPlugin,
                RuntimeTypes.KtorServerCore.ApplicationCreateRouteScopedPlugin,
            ) {
                write("name = #S,", "AcceptTypeGuard")
                write("createConfiguration = ::AcceptTypeGuardConfig,")
            }
                .withBlock("{", "}") {
                    write("val allowed: List<#T> = pluginConfig.allow", RuntimeTypes.KtorServerHttp.ContentType)
                    write("require(allowed.isNotEmpty()) { #S }", "AcceptTypeGuard installed with empty allow-list.")
                    write("")
                    withBlock("onCall { call ->", "}") {
                        write("val accepted = call.request.acceptedContentTypes()")
                        write("if (accepted.isEmpty()) return@onCall")
                        write("")
                        write("val isOk = accepted.any { candidate -> allowed.any { candidate.match(it) } }")

                        withBlock("if (!isOk) {", "}") {
                            withBlock("throw #T(", ")", ServiceTypes(pkgName).errorEnvelope) {
                                write("#T.NotAcceptable.value, ", RuntimeTypes.KtorServerHttp.HttpStatusCode)
                                write("#S", "Not acceptable Accept type found: '\${accepted}'. Accepted types: \${allowed.joinToString()}")
                            }
                        }
                    }
                }
        }
    }

    // Emits one stub handler per Smithy operation (`OperationNameHandler.kt`).
    override fun renderPerOperationHandlers() {
        operations.forEach { shape ->
            val name = shape.id.name
            delegator.useFileWriter("${name}Operation.kt", "$pkgName.operations") { writer ->
                writer.addImport("$pkgName.model", "${shape.id.name}Request")
                writer.addImport("$pkgName.model", "${shape.id.name}Response")

                writer.withBlock("public fun handle${name}Request(req: ${name}Request): ${name}Response {", "}") {
                    write("// TODO: implement me")
                    write("// To build a ${name}Response object:")
                    write("//   1. Use`${name}Response.Builder()`")
                    write("//   2. Set fields like `${name}Response.variable = ...`")
                    write("//   3. Return the built object using `return ${name}Response.build()`")
                    write("return ${name}Response.Builder().build()")
                }
            }
        }
    }
}<|MERGE_RESOLUTION|>--- conflicted
+++ resolved
@@ -12,14 +12,11 @@
 import software.amazon.smithy.kotlin.codegen.model.getTrait
 import software.amazon.smithy.kotlin.codegen.service.contraints.ConstraintGenerator
 import software.amazon.smithy.kotlin.codegen.service.contraints.ConstraintUtilsGenerator
-<<<<<<< HEAD
 import software.amazon.smithy.kotlin.codegen.service.MediaType.ANY
 import software.amazon.smithy.kotlin.codegen.service.MediaType.JSON
 import software.amazon.smithy.kotlin.codegen.service.MediaType.OCTET_STREAM
 import software.amazon.smithy.kotlin.codegen.service.MediaType.PLAIN_TEXT
 import software.amazon.smithy.model.shapes.MapShape
-=======
->>>>>>> 65ca8419
 import software.amazon.smithy.model.shapes.OperationShape
 import software.amazon.smithy.model.shapes.ShapeId
 import software.amazon.smithy.model.traits.AuthTrait
@@ -223,13 +220,7 @@
 
     // Writes `Routing.kt` that maps Smithy operations → Ktor routes.
     override fun renderRouting() {
-<<<<<<< HEAD
-        delegator.useFileWriter("Routing.kt", ctx.settings.pkg.name) { writer ->
-=======
-        val contentType = ContentType.fromServiceShape(serviceShape)
-
         delegator.useFileWriter("Routing.kt", pkgName) { writer ->
->>>>>>> 65ca8419
 
             operations.forEach { shape ->
                 writer.addImport("$pkgName.serde", "${shape.id.name}OperationDeserializer")
@@ -306,13 +297,10 @@
                                                     "Malformed CBOR input",
                                                 )
                                             }
-<<<<<<< HEAD
                                             withBlock("requestObj = requestObj.copy {", "}") {
                                                 call { readHttpLabel(shape, writer) }
                                                 call { readHttpQuery(shape, writer) }
                                             }
-=======
->>>>>>> 65ca8419
                                             write(
                                                 "try { check${shape.id.name}RequestConstraint(requestObj) } catch (ex: Exception) { throw #T(ex?.message ?: #S, ex) }",
                                                 RuntimeTypes.KtorServerCore.BadRequestException,
