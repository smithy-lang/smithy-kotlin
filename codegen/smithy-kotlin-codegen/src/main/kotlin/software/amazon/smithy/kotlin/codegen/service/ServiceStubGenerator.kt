package software.amazon.smithy.kotlin.codegen.service

import software.amazon.smithy.build.FileManifest
import software.amazon.smithy.kotlin.codegen.core.GenerationContext
import software.amazon.smithy.kotlin.codegen.core.KotlinDelegator
import software.amazon.smithy.kotlin.codegen.core.KotlinWriter
import software.amazon.smithy.kotlin.codegen.core.RuntimeTypes
import software.amazon.smithy.kotlin.codegen.core.defaultName
import software.amazon.smithy.kotlin.codegen.core.withBlock
import software.amazon.smithy.kotlin.codegen.core.withInlineBlock
import software.amazon.smithy.model.knowledge.TopDownIndex

internal interface ServiceStubGenerator {
    fun render()
}

internal abstract class AbstractStubGenerator(
    protected val ctx: GenerationContext,
    protected val delegator: KotlinDelegator,
    protected val fileManifest: FileManifest,
) : ServiceStubGenerator {

    protected val serviceShape = ctx.settings.getService(ctx.model)
    protected val operations = TopDownIndex.of(ctx.model)
        .getContainedOperations(serviceShape)
        .sortedBy { it.defaultName() }

    protected val pkgName = ctx.settings.pkg.name

    final override fun render() {
        renderServiceFrameworkConfig()
        renderServiceFramework()
        renderPlugins()
        renderLogging()
        renderAuthModule()
        renderConstraintValidators()
        renderPerOperationHandlers()
        renderRouting()
        renderMainFile()
    }

    /** Emits the `ServiceFrameworkConfig.kt` file. */
    protected fun renderServiceFrameworkConfig() {
        delegator.useFileWriter("ServiceFrameworkConfig.kt", "${ctx.settings.pkg.name}.config") { writer ->
            writer.withBlock("internal enum class LogLevel(val value: String) {", "}") {
                write("INFO(#S),", "INFO")
                write("WARN(#S),", "WARN")
                write("DEBUG(#S),", "DEBUG")
                write("ERROR(#S),", "ERROR")
                write("TRACE(#S),", "TRACE")
                write("OFF(#S),", "OFF")
                write(";")
                write("")
                write("override fun toString(): String = value")
                write("")
                withBlock("companion object {", "}") {
                    withBlock("fun fromValue(value: String): #T = when (value.uppercase()) {", "}", ServiceTypes(pkgName).logLevel) {
                        write("INFO.value -> INFO")
                        write("WARN.value -> WARN")
                        write("DEBUG.value -> DEBUG")
                        write("ERROR.value -> ERROR")
                        write("TRACE.value -> TRACE")
                        write("OFF.value -> OFF")
                        write("else -> throw IllegalArgumentException(#S)", "Unknown LogLevel value: \$value")
                    }
                }
            }
            writer.write("")

            writer.withBlock("internal enum class ServiceEngine(val value: String) {", "}") {
                write("NETTY(#S),", "netty")
                write(";")
                write("")
                write("override fun toString(): String = value")
                write("")
                withBlock("companion object {", "}") {
                    withBlock("fun fromValue(value: String): #T = when (value.lowercase()) {", "}", ServiceTypes(pkgName).serviceEngine) {
                        write("NETTY.value -> NETTY")
                        write("else -> throw IllegalArgumentException(#S)", "\$value is not a valid ServerFramework value, expected \$NETTY")
                    }
                }
                write("")
                withBlock("fun toEngineFactory(): #T<*, *> {", "}", RuntimeTypes.KtorServerCore.ApplicationEngineFactory) {
                    withBlock("return when(this) {", "}") {
                        write("NETTY -> #T", RuntimeTypes.KtorServerNetty.Netty)
                    }
                }
            }
            writer.write("")

            writer.withBlock("internal object ServiceFrameworkConfig {", "}") {
                write("private var backing: Data? = null")
                write("")
                withBlock("private data class Data(", ")") {
                    write("val port: Int,")
                    write("val engine: #T,", ServiceTypes(pkgName).serviceEngine)
                    write("val closeGracePeriodMillis: Long,")
                    write("val closeTimeoutMillis: Long,")
                    write("val logLevel: #T,", ServiceTypes(pkgName).logLevel)
                }
                write("")
                write("val port: Int get() = backing?.port ?: notInitialised(#S)", "port")
                write("val engine: #T get() = backing?.engine ?: notInitialised(#S)", ServiceTypes(pkgName).serviceEngine, "engine")
                write("val closeGracePeriodMillis: Long get() = backing?.closeGracePeriodMillis ?: notInitialised(#S)", "closeGracePeriodMillis")
                write("val closeTimeoutMillis: Long get() = backing?.closeTimeoutMillis ?: notInitialised(#S)", "closeTimeoutMillis")
                write("val logLevel: #T get() = backing?.logLevel ?: notInitialised(#S)", ServiceTypes(pkgName).logLevel, "logLevel")
                write("")
                withInlineBlock("fun init(", ")") {
                    write("port: Int,")
                    write("engine: #T,", ServiceTypes(pkgName).serviceEngine)
                    write("closeGracePeriodMillis: Long,")
                    write("closeTimeoutMillis: Long,")
                    write("logLevel: #T,", ServiceTypes(pkgName).logLevel)
                }
                withBlock("{", "}") {
                    write("check(backing == null) { #S }", "ServiceFrameworkConfig has already been initialised")
                    write("backing = Data(port, engine, closeGracePeriodMillis, closeTimeoutMillis, logLevel)")
                }
                write("")
                withBlock("private fun notInitialised(prop: String): Nothing {", "}") {
                    write("error(#S)", "ServiceFrameworkConfig.\$prop accessed before init()")
                }
            }
        }
    }

    /** Emits ServiceFramework.kt and other engine bootstrap code. */
    protected fun renderServiceFramework() {
        delegator.useFileWriter("ServiceFramework.kt", "${ctx.settings.pkg.name}.framework") { writer ->

            writer.withBlock("internal interface ServiceFramework: #T {", "}", RuntimeTypes.Core.IO.Closeable) {
                write("// start the service and begin accepting connections")
                write("public fun start()")
            }
                .write("")

            renderServerFrameworkImplementation(writer)
        }
    }

    protected abstract fun renderServerFrameworkImplementation(writer: KotlinWriter)

    /** Emits content-type guards, error handler plugins, … */
    protected abstract fun renderPlugins()

    /** Emits Logback XML + KLogger wiring. */
    protected abstract fun renderLogging()

    /** Auth interfaces & installers (bearer, IAM, …). */
    protected abstract fun renderAuthModule()

    /** Request-level Smithy constraint validators. */
    protected abstract fun renderConstraintValidators()

<<<<<<< HEAD
            writer.withBlock("internal fun #T.configureRouting(): Unit {", "}", RuntimeTypes.KtorServerCore.Application) {
                withBlock("#T {", "}", RuntimeTypes.KtorServerRouting.routing) {
                    withBlock("#T(#S) {", "}", RuntimeTypes.KtorServerRouting.get, "/") {
                        write(" #T.#T(#S)", RuntimeTypes.KtorServerCore.applicationCall, RuntimeTypes.KtorServerRouting.responseText, "hello world")
                    }
                    operations.filter { it.hasTrait(HttpTrait.ID) }
                        .forEach { shape ->
                            val httpTrait = shape.getTrait<HttpTrait>()!!
                            val uri = httpTrait.uri
                            val successCode = httpTrait.code
                            val method = when (httpTrait.method) {
                                "GET" -> RuntimeTypes.KtorServerRouting.get
                                "POST" -> RuntimeTypes.KtorServerRouting.post
                                "PUT" -> RuntimeTypes.KtorServerRouting.put
                                "PATCH" -> RuntimeTypes.KtorServerRouting.patch
                                "DELETE" -> RuntimeTypes.KtorServerRouting.delete
                                "HEAD" -> RuntimeTypes.KtorServerRouting.head
                                "OPTIONS" -> RuntimeTypes.KtorServerRouting.options
                                else -> error("Unsupported http trait ${httpTrait.method}")
                            }
                            val contentType = if (isCborProtocolTrait) {
                                "cbor()"
                            } else if (isJsonProtocolTrait) {
                                "json()"
                            } else {
                                error("Unsupported content type")
                            }
                            withBlock("#T (#S) {", "}", RuntimeTypes.KtorServerRouting.route, uri) {
                                write("#T(ContentTypeGuard) { $contentType }", RuntimeTypes.KtorServerCore.install)
                                withBlock("#T {", "}", method) {
                                    write("val request = #T.#T<ByteArray>()", RuntimeTypes.KtorServerCore.applicationCall, RuntimeTypes.KtorServerRouting.requestReceive)
                                    write("val deserializer = ${shape.id.name}OperationDeserializer()")
                                    write("val requestObj = deserializer.deserialize(#T(), request)", RuntimeTypes.Core.ExecutionContext)
                                    write("val responseObj = handle${shape.id.name}Request(requestObj)")
                                    write("val serializer = ${shape.id.name}OperationSerializer()")
                                    write("val response = serializer.serialize(#T(), responseObj)", RuntimeTypes.Core.ExecutionContext)
                                    withBlock("#T.#T(", ")", RuntimeTypes.KtorServerCore.applicationCall, RuntimeTypes.KtorServerRouting.responseRespondBytes) {
                                        write("bytes = response,")
                                        write("contentType = #T,", RuntimeTypes.KtorServerHttp.Cbor)
                                        write("status = #T.fromValue($successCode),", RuntimeTypes.KtorServerHttp.HttpStatusCode)
                                    }
                                }
                            }
                        }
                }
            }
        }
    }
=======
    /** One handler file per Smithy operation. */
    protected abstract fun renderPerOperationHandlers()
>>>>>>> 7d2dd2cc

    /** Route table that maps operations → runtime endpoints. */
    protected abstract fun renderRouting()

    /** Writes the top-level `Main.kt` launcher. */
    protected fun renderMainFile() {
        val portName = "port"
        val engineFactoryName = "engineFactory"
        val closeGracePeriodMillisName = "closeGracePeriodMillis"
        val closeTimeoutMillisName = "closeTimeoutMillis"
        val logLevelName = "logLevel"
        delegator.useFileWriter("Main.kt", ctx.settings.pkg.name) { writer ->

            writer.withBlock("public fun main(args: Array<String>): Unit {", "}") {
                write("val argMap: Map<String, String> = args.asList().chunked(2).associate { (k, v) -> k.removePrefix(#S) to v }", "--")
                write("")
                write("val defaultPort = 8080")
                write("val defaultEngine = #T.NETTY.value", ServiceTypes(pkgName).serviceEngine)
                write("val defaultCloseGracePeriodMillis = 1_000L")
                write("val defaultCloseTimeoutMillis = 5_000L")
                write("val defaultLogLevel = #T.INFO.value", ServiceTypes(pkgName).logLevel)
                write("")
                withBlock("#T.init(", ")", ServiceTypes(pkgName).serviceFrameworkConfig) {
                    write("port = argMap[#S]?.toInt() ?: defaultPort, ", portName)
                    write("engine = #T.fromValue(argMap[#S] ?: defaultEngine), ", ServiceTypes(pkgName).serviceEngine, engineFactoryName)
                    write("closeGracePeriodMillis = argMap[#S]?.toLong() ?: defaultCloseGracePeriodMillis, ", closeGracePeriodMillisName)
                    write("closeTimeoutMillis = argMap[#S]?.toLong() ?: defaultCloseTimeoutMillis, ", closeTimeoutMillisName)
                    write("logLevel = #T.fromValue(argMap[#S] ?: defaultLogLevel), ", ServiceTypes(pkgName).logLevel, logLevelName)
                }
                write("")
                when (ctx.settings.serviceStub.framework) {
                    ServiceFramework.KTOR -> write("val service = #T()", ServiceTypes(pkgName).ktorServiceFramework)
                }
                write("service.start()")
            }
        }
    }
}<|MERGE_RESOLUTION|>--- conflicted
+++ resolved
@@ -152,59 +152,8 @@
     /** Request-level Smithy constraint validators. */
     protected abstract fun renderConstraintValidators()
 
-<<<<<<< HEAD
-            writer.withBlock("internal fun #T.configureRouting(): Unit {", "}", RuntimeTypes.KtorServerCore.Application) {
-                withBlock("#T {", "}", RuntimeTypes.KtorServerRouting.routing) {
-                    withBlock("#T(#S) {", "}", RuntimeTypes.KtorServerRouting.get, "/") {
-                        write(" #T.#T(#S)", RuntimeTypes.KtorServerCore.applicationCall, RuntimeTypes.KtorServerRouting.responseText, "hello world")
-                    }
-                    operations.filter { it.hasTrait(HttpTrait.ID) }
-                        .forEach { shape ->
-                            val httpTrait = shape.getTrait<HttpTrait>()!!
-                            val uri = httpTrait.uri
-                            val successCode = httpTrait.code
-                            val method = when (httpTrait.method) {
-                                "GET" -> RuntimeTypes.KtorServerRouting.get
-                                "POST" -> RuntimeTypes.KtorServerRouting.post
-                                "PUT" -> RuntimeTypes.KtorServerRouting.put
-                                "PATCH" -> RuntimeTypes.KtorServerRouting.patch
-                                "DELETE" -> RuntimeTypes.KtorServerRouting.delete
-                                "HEAD" -> RuntimeTypes.KtorServerRouting.head
-                                "OPTIONS" -> RuntimeTypes.KtorServerRouting.options
-                                else -> error("Unsupported http trait ${httpTrait.method}")
-                            }
-                            val contentType = if (isCborProtocolTrait) {
-                                "cbor()"
-                            } else if (isJsonProtocolTrait) {
-                                "json()"
-                            } else {
-                                error("Unsupported content type")
-                            }
-                            withBlock("#T (#S) {", "}", RuntimeTypes.KtorServerRouting.route, uri) {
-                                write("#T(ContentTypeGuard) { $contentType }", RuntimeTypes.KtorServerCore.install)
-                                withBlock("#T {", "}", method) {
-                                    write("val request = #T.#T<ByteArray>()", RuntimeTypes.KtorServerCore.applicationCall, RuntimeTypes.KtorServerRouting.requestReceive)
-                                    write("val deserializer = ${shape.id.name}OperationDeserializer()")
-                                    write("val requestObj = deserializer.deserialize(#T(), request)", RuntimeTypes.Core.ExecutionContext)
-                                    write("val responseObj = handle${shape.id.name}Request(requestObj)")
-                                    write("val serializer = ${shape.id.name}OperationSerializer()")
-                                    write("val response = serializer.serialize(#T(), responseObj)", RuntimeTypes.Core.ExecutionContext)
-                                    withBlock("#T.#T(", ")", RuntimeTypes.KtorServerCore.applicationCall, RuntimeTypes.KtorServerRouting.responseRespondBytes) {
-                                        write("bytes = response,")
-                                        write("contentType = #T,", RuntimeTypes.KtorServerHttp.Cbor)
-                                        write("status = #T.fromValue($successCode),", RuntimeTypes.KtorServerHttp.HttpStatusCode)
-                                    }
-                                }
-                            }
-                        }
-                }
-            }
-        }
-    }
-=======
     /** One handler file per Smithy operation. */
     protected abstract fun renderPerOperationHandlers()
->>>>>>> 7d2dd2cc
 
     /** Route table that maps operations → runtime endpoints. */
     protected abstract fun renderRouting()
