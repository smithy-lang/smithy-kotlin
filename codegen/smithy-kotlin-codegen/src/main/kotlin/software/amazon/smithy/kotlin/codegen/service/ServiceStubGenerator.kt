--- conflicted
+++ resolved
@@ -1,21 +1,18 @@
 package software.amazon.smithy.kotlin.codegen.service
 
-<<<<<<< HEAD
 import software.amazon.smithy.build.FileManifest
 import software.amazon.smithy.kotlin.codegen.KotlinSettings
 import software.amazon.smithy.kotlin.codegen.core.InlineCodeWriterFormatter
-=======
 import software.amazon.smithy.kotlin.codegen.core.GenerationContext
->>>>>>> 5c86ab12
 import software.amazon.smithy.kotlin.codegen.core.KotlinDelegator
 import software.amazon.smithy.kotlin.codegen.core.KotlinDependency
 import software.amazon.smithy.kotlin.codegen.core.KotlinWriter
 import software.amazon.smithy.kotlin.codegen.core.RuntimeTypes
 import software.amazon.smithy.kotlin.codegen.core.defaultName
 import software.amazon.smithy.kotlin.codegen.core.withBlock
-<<<<<<< HEAD
+import software.amazon.smithy.model.knowledge.TopDownIndex
+import software.amazon.smithy.model.shapes.OperationShape
 import software.amazon.smithy.kotlin.codegen.model.getTrait
-import software.amazon.smithy.model.shapes.OperationShape
 import software.amazon.smithy.model.shapes.ServiceShape
 import software.amazon.smithy.model.shapes.Shape
 import software.amazon.smithy.model.shapes.ShapeId
@@ -33,16 +30,11 @@
         putFormatter('W', InlineCodeWriterFormatter(::LoggingWriter))
     }
 }
-=======
-import software.amazon.smithy.model.knowledge.TopDownIndex
-import software.amazon.smithy.model.shapes.OperationShape
->>>>>>> 5c86ab12
 
 class ServiceStubGenerator(
     private val ctx: GenerationContext,
     private val delegator: KotlinDelegator,
     private val fileManifest: FileManifest,
-    private val shapes: Set<Shape>,
 ) {
     private val serviceShape = ctx.settings.getService(ctx.model)
 
@@ -66,8 +58,7 @@
 
     // Writes `Main.kt` that launch the server.
     private fun renderMainFile() {
-<<<<<<< HEAD
-        delegator.useFileWriter("Main.kt", settings.pkg.name) { writer ->
+        delegator.useFileWriter("Main.kt", ctx.settings.pkg.name) { writer ->
             writer.dependencies.addAll(KotlinDependency.KTOR_LOGGING_BACKEND.dependencies)
             writer.addImport("com.example.server.configurations", "KTORServiceFramework")
 
@@ -80,45 +71,40 @@
 
     // Writes `ServiceFramework.kt` that boots the embedded Ktor service.
     private fun renderServiceFramework() {
-        val port = settings.serviceStub.port
-        val engine = when (settings.serviceStub.engine) {
-            ServiceEngine.NETTY -> RuntimeTypes.KtorServerNetty.Netty
-        }
-        val closeGracePeriodMillis = 1000
-        val closeTimeoutMillis = 5000
-
-        val serviceFrameworkConfigName = "serviceFrameworkConfig"
-
-        renderServiceFrameworkConfig()
-
-        delegator.useFileWriter("ServiceFramework.kt", "${settings.pkg.name}.configurations") { writer ->
-=======
         val port = ctx.settings.serviceStub.port
         val engine = when (ctx.settings.serviceStub.engine) {
             ServiceEngine.NETTY -> RuntimeTypes.KtorServerNetty.Netty
         }
         delegator.useFileWriter("Main.kt", ctx.settings.pkg.name) { writer ->
->>>>>>> 5c86ab12
-            writer.dependencies.addAll(KotlinDependency.KTOR_LOGGING_BACKEND.dependencies)
-            writer.addImport("${settings.pkg.name}.configurations", "ServiceFrameworkConfig")
-
-            writer
-                .write("internal val $serviceFrameworkConfigName: ServiceFrameworkConfig = ServiceFrameworkConfig(port= $port, engineFactory = $engine, closeGracePeriodMillis = $closeGracePeriodMillis, closeTimeoutMillis = $closeTimeoutMillis)")
-                .write("")
-                .withBlock("public interface ServiceFramework: #T {", "}", RuntimeTypes.Core.IO.Closeable) {
-                    write("// start the service and begin accepting connections")
-                    write("public fun start()")
-                }
-                .write("")
-
-            when (settings.serviceStub.framework) {
-                ServiceFramework.KTOR -> renderKTORServiceFramework(writer, serviceFrameworkConfigName)
+            val closeGracePeriodMillis = 1000
+            val closeTimeoutMillis = 5000
+
+            val serviceFrameworkConfigName = "serviceFrameworkConfig"
+
+            renderServiceFrameworkConfig()
+
+            delegator.useFileWriter("ServiceFramework.kt", "${ctx.settings.pkg.name}.configurations") { writer ->
+                writer.dependencies.addAll(KotlinDependency.KTOR_LOGGING_BACKEND.dependencies)
+                writer.addImport("${ctx.settings.pkg.name}.configurations", "ServiceFrameworkConfig")
+
+                writer
+                    .write("internal val $serviceFrameworkConfigName: ServiceFrameworkConfig = ServiceFrameworkConfig(port= $port, engineFactory = $engine, closeGracePeriodMillis = $closeGracePeriodMillis, closeTimeoutMillis = $closeTimeoutMillis)")
+                    .write("")
+                    .withBlock("public interface ServiceFramework: #T {", "}", RuntimeTypes.Core.IO.Closeable) {
+                        write("// start the service and begin accepting connections")
+                        write("public fun start()")
+                    }
+                    .write("")
+
+                when (ctx.settings.serviceStub.framework) {
+                    ServiceFramework.KTOR -> renderKTORServiceFramework(writer, serviceFrameworkConfigName)
+                }
             }
         }
     }
 
     private fun renderServiceFrameworkConfig() {
-        delegator.useFileWriter("ServiceFrameworkConfig.kt", "${settings.pkg.name}.configurations") { writer ->
+        delegator.useFileWriter("ServiceFrameworkConfig.kt", "${ctx.settings.pkg.name}.configurations") { writer ->
             writer.withBlock("internal data class ServiceFrameworkConfig (", ")") {
                 write("val port: Int,")
                 write("val engineFactory: #T<*, *>,", RuntimeTypes.KtorServerCore.ApplicationEngineFactory)
@@ -130,8 +116,8 @@
 
     private fun renderKTORServiceFramework(writer: KotlinWriter, serviceFrameworkConfigName: String) {
         writer.addImport(RuntimeTypes.KtorServerNetty.Netty)
-        writer.addImport(settings.pkg.name, "configureRouting")
-        writer.addImport(settings.pkg.name, "configureLogging")
+        writer.addImport(ctx.settings.pkg.name, "configureRouting")
+        writer.addImport(ctx.settings.pkg.name, "configureLogging")
 
         writer.withBlock("internal class KTORServiceFramework : ServiceFramework {", "}") {
             write("private var engine: #T<*, *>? = null", RuntimeTypes.KtorServerCore.EmbeddedServerType)
@@ -154,9 +140,8 @@
         }
     }
 
-<<<<<<< HEAD
     private fun renderLogging() {
-        delegator.useFileWriter("Logging.kt", settings.pkg.name) { writer ->
+        delegator.useFileWriter("Logging.kt", ctx.settings.pkg.name) { writer ->
 
             writer.withBlock("internal fun #T.configureLogging() {", "}", RuntimeTypes.KtorServerCore.Application) {
                 withBlock("#T(#T) {", "}", RuntimeTypes.KtorServerCore.install, RuntimeTypes.KtorServerLogging.CallLogging) {
@@ -166,15 +151,11 @@
                         write("\"\${call.request.#T.value} \${call.request.#T} → \$status\"", RuntimeTypes.KtorServerRouting.requestHttpMethod, RuntimeTypes.KtorServerRouting.requestUri)
                     }
                 }
-                write("val log = #T.getLogger(#S)", RuntimeTypes.KtorLoggingBackend.LoggerFactory, settings.pkg.name)
+                write("val log = #T.getLogger(#S)", RuntimeTypes.KtorLoggingBackend.LoggerFactory, ctx.settings.pkg.name)
 
                 withBlock("monitor.subscribe(#T) {", "}", RuntimeTypes.KtorServerCore.ApplicationStopping) {
                     write("log.warn(#S)", "▶ Server is stopping – waiting for in-flight requests...")
                 }
-=======
-    private fun renderProtocolModule() {
-        delegator.useFileWriter("ProtocolModule.kt", ctx.settings.pkg.name) { writer ->
->>>>>>> 5c86ab12
 
                 withBlock("monitor.subscribe(#T) {", "}", RuntimeTypes.KtorServerCore.ApplicationStopped) {
                     write("log.info(#S)", "⏹ Server stopped cleanly.")
@@ -197,7 +178,7 @@
     }
 
     private fun renderLoggingLevel(w: LoggingWriter) {
-        val loggingLevel = settings.serviceStub.logLevel
+        val loggingLevel = ctx.settings.serviceStub.logLevel
         when (loggingLevel) {
             LogLevel.OFF ->
                 w.write("<root level=#S>", "OFF")
@@ -229,60 +210,31 @@
 
     // Writes `Routing.kt` that maps Smithy operations → Ktor routes.
     private fun renderRouting() {
-<<<<<<< HEAD
-        val serviceShapes = shapes.filter { it.type == ShapeType.SERVICE }.map { it as ServiceShape }
+
         val cborShapeIds = mutableListOf<ShapeId>()
-        serviceShapes.forEach { shape ->
-            val protocolTrait = shape.getTrait<Rpcv2CborTrait>()
-            if (protocolTrait != null) {
-                cborShapeIds.addAll(shape.operations)
-            }
-        }
-        val operationShapes = shapes.filter { it.type == ShapeType.OPERATION }.map { it as OperationShape }
-        delegator.useFileWriter("Routing.kt", settings.pkg.name) { writer ->
-
-            operationShapes.forEach { shape ->
-                writer.addImport("${settings.pkg.name}.serde", "${shape.id.name}OperationDeserializer")
-                writer.addImport("${settings.pkg.name}.serde", "${shape.id.name}OperationSerializer")
-                writer.addImport("${settings.pkg.name}.model", "${shape.id.name}Request")
-                writer.addImport("${settings.pkg.name}.model", "${shape.id.name}Response")
-                writer.addImport("${settings.pkg.name}.operations", "${shape.id.name}HandleRequest")
-            }
-            writer.addImport("${settings.pkg.name}.plugins", "ContentTypeGuard")
-=======
-        // FIXME: currently it is hardcoded for testing. This part will be generated once I'm working on the routing.
+        val protocolTrait = serviceShape.getTrait<Rpcv2CborTrait>()
+        if (protocolTrait != null) {
+            cborShapeIds.addAll(serviceShape.operations)
+        }
+
+
         delegator.useFileWriter("Routing.kt", ctx.settings.pkg.name) { writer ->
-            writer.addImport(RuntimeTypes.KtorServerCore.applicationCall)
-            writer.addImport(RuntimeTypes.KtorServerRouting.responseText)
-            writer.addImport(RuntimeTypes.KtorServerRouting.requestReceive)
-            writer.addImport(RuntimeTypes.KtorServerRouting.requestRespondBytes)
-            writer.addImport(RuntimeTypes.KtorServerHttp.ContentType)
-
-            operations
-                .forEach { shape ->
-                    writer.addImport("com.example.server.serde", "${shape.id.name}OperationDeserializer")
-                    writer.addImport("com.example.server.serde", "${shape.id.name}OperationSerializer")
-                    writer.addImport("com.example.server.model", "${shape.id.name}Request")
-                    writer.addImport("com.example.server.model", "${shape.id.name}Response")
-                }
-
-            writer.write(
-                "public fun handleRequest(req: SayHelloRequest): SayHelloResponse { \n" +
-                    "val builder = SayHelloResponse.Builder() \n" +
-                    "builder.greeting = #S \n" +
-                    "return builder.build() \n" +
-                    "}",
-                "Hello Luigi",
-            )
->>>>>>> 5c86ab12
+
+            operations.forEach { shape ->
+                writer.addImport("${ctx.settings.pkg.name}.serde", "${shape.id.name}OperationDeserializer")
+                writer.addImport("${ctx.settings.pkg.name}.serde", "${shape.id.name}OperationSerializer")
+                writer.addImport("${ctx.settings.pkg.name}.model", "${shape.id.name}Request")
+                writer.addImport("${ctx.settings.pkg.name}.model", "${shape.id.name}Response")
+                writer.addImport("${ctx.settings.pkg.name}.operations", "${shape.id.name}HandleRequest")
+            }
+            writer.addImport("${ctx.settings.pkg.name}.plugins", "ContentTypeGuard")
 
             writer.withBlock("internal fun #T.configureRouting(): Unit {", "}", RuntimeTypes.KtorServerCore.Application) {
                 withBlock("#T {", "}", RuntimeTypes.KtorServerRouting.routing) {
                     withBlock("#T(#S) {", "}", RuntimeTypes.KtorServerRouting.get, "/") {
                         write(" #T.#T(#S)", RuntimeTypes.KtorServerCore.applicationCall, RuntimeTypes.KtorServerRouting.responseText, "hello world")
                     }
-<<<<<<< HEAD
-                    operationShapes.filter { it.hasTrait(HttpTrait.ID) }
+                    operations.filter { it.hasTrait(HttpTrait.ID) }
                         .forEach { shape ->
                             val httpTrait = shape.getTrait<HttpTrait>() ?: error("Http trait is missing")
                             val uri = httpTrait.uri ?: error("Http trait uri is missing")
@@ -312,27 +264,12 @@
                                     write("val response = serializer.serialize(#T(), responseObj)", RuntimeTypes.Core.ExecutionContext)
                                     withBlock("#T.#T(", ")", RuntimeTypes.KtorServerCore.applicationCall, RuntimeTypes.KtorServerRouting.responseRespondBytes) {
                                         write("bytes = response.body.#T() ?:  ByteArray(0),", RuntimeTypes.Http.readAll)
-                                        write("contentType = #T,", RuntimeTypes.KtorServerHTTP.Cbor)
-                                        write("status = #T.OK,", RuntimeTypes.KtorServerHTTP.HttpStatusCode)
+                                        write("contentType = #T,", RuntimeTypes.KtorServerHttp.Cbor)
+                                        write("status = #T.OK,", RuntimeTypes.KtorServerHttp.HttpStatusCode)
                                     }
                                 }
                             }
                         }
-=======
-                    withBlock("#T(#S) {", "}", RuntimeTypes.KtorServerRouting.post, "/greeting") {
-                        write("val requestBytes = call.receive<ByteArray>()")
-                        write("val deserializer = SayHelloOperationDeserializer()")
-                        write("val requestObj = deserializer.deserialize(#T(), requestBytes)", RuntimeTypes.Core.ExecutionContext)
-                        write("val responseObj = handleRequest(requestObj)")
-                        write("val serializer = SayHelloOperationSerializer()")
-                        write("val responseBytes = serializer.serialize(#T(), responseObj)", RuntimeTypes.Core.ExecutionContext)
-                        withBlock("call.respondBytes(", ")") {
-                            write("bytes = responseBytes.body.#T() ?:  ByteArray(0),", RuntimeTypes.Http.readAll)
-                            write("contentType = #T,", RuntimeTypes.KtorServerHttp.Cbor)
-                            write("status = #T.OK,", RuntimeTypes.KtorServerHttp.HttpStatusCode)
-                        }
-                    }
->>>>>>> 5c86ab12
                 }
             }
         }
@@ -343,16 +280,16 @@
     }
 
     private fun renderContentTypeGuard() {
-        delegator.useFileWriter("ContentTypeGuard.kt", "${settings.pkg.name}.plugins") { writer ->
+        delegator.useFileWriter("ContentTypeGuard.kt", "${ctx.settings.pkg.name}.plugins") { writer ->
             writer.withBlock("public class ContentTypeGuardConfig {", "}") {
-                write("public var allow: List<#T> = emptyList()", RuntimeTypes.KtorServerHTTP.ContentType)
+                write("public var allow: List<#T> = emptyList()", RuntimeTypes.KtorServerHttp.ContentType)
                 write("")
                 withBlock("public fun json(): Unit {", "}") {
-                    write("allow = listOf(#T)", RuntimeTypes.KtorServerHTTP.Json)
+                    write("allow = listOf(#T)", RuntimeTypes.KtorServerHttp.Json)
                 }
                 write("")
                 withBlock("public fun cbor(): Unit {", "}") {
-                    write("allow = listOf(#T)", RuntimeTypes.KtorServerHTTP.Cbor)
+                    write("allow = listOf(#T)", RuntimeTypes.KtorServerHttp.Cbor)
                 }
             }
 
@@ -366,14 +303,14 @@
                 write("createConfiguration = ::ContentTypeGuardConfig,")
             }
                 .withBlock("{", "}") {
-                    write("val allowed: List<#T> = pluginConfig.allow", RuntimeTypes.KtorServerHTTP.ContentType)
+                    write("val allowed: List<#T> = pluginConfig.allow", RuntimeTypes.KtorServerHttp.ContentType)
                     write("require(allowed.isNotEmpty()) { #S }", "ContentTypeGuard installed with empty allow-list.")
                     write("")
                     withBlock("onCall { call ->", "}") {
                         write("val incoming = call.request.#T()", RuntimeTypes.KtorServerRouting.requestContentType)
-                        withBlock("if (incoming == #T.Any || allowed.none { incoming.match(it) }) {", "}", RuntimeTypes.KtorServerHTTP.ContentType) {
+                        withBlock("if (incoming == #T.Any || allowed.none { incoming.match(it) }) {", "}", RuntimeTypes.KtorServerHttp.ContentType) {
                             withBlock("call.#T(", ")", RuntimeTypes.KtorServerRouting.responseRespond) {
-                                write("#T.UnsupportedMediaType,", RuntimeTypes.KtorServerHTTP.HttpStatusCode)
+                                write("#T.UnsupportedMediaType,", RuntimeTypes.KtorServerHttp.HttpStatusCode)
                                 write("#S", "Allowed Content-Type(s): \${allowed.joinToString()}")
                             }
                             write("return@onCall")
@@ -385,12 +322,12 @@
 
     // Emits one stub handler per Smithy operation (`OperationNameHandler.kt`).
     private fun renderPerOperationHandlers() {
-        val operationShapes = shapes.filter { it.type == ShapeType.OPERATION }.map { it as OperationShape }
-        operationShapes.forEach { shape ->
+
+        operations.forEach { shape ->
             val name = shape.id.name
-            delegator.useFileWriter("${name}Operation.kt", "${settings.pkg.name}.operations") { writer ->
-                writer.addImport("${settings.pkg.name}.model", "${shape.id.name}Request")
-                writer.addImport("${settings.pkg.name}.model", "${shape.id.name}Response")
+            delegator.useFileWriter("${name}Operation.kt", "${ctx.settings.pkg.name}.operations") { writer ->
+                writer.addImport("${ctx.settings.pkg.name}.model", "${shape.id.name}Request")
+                writer.addImport("${ctx.settings.pkg.name}.model", "${shape.id.name}Response")
 
                 writer.withBlock("public fun ${name}HandleRequest(req: ${name}Request): ${name}Response {", "}") {
                     write("// TODO: implement me")
