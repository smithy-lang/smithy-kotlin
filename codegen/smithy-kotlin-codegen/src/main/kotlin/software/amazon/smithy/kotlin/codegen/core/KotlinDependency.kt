--- conflicted
+++ resolved
@@ -148,13 +148,9 @@
         val KTOR_LOGGING_SLF4J = KotlinDependency(GradleConfiguration.Implementation, "org.slf4j", "ch.qos.logback", "logback-classic", KTOR_LOGGING_BACKEND_VERSION)
         val KTOR_LOGGING_LOGBACK = KotlinDependency(GradleConfiguration.Implementation, "ch.qos.logback", "ch.qos.logback", "logback-classic", KTOR_LOGGING_BACKEND_VERSION)
         val KTOR_SERVER_STATUS_PAGE = KotlinDependency(GradleConfiguration.Implementation, "io.ktor.server.plugins.statuspages", "io.ktor", "ktor-server-status-pages-jvm", KTOR_VERSION)
-<<<<<<< HEAD
-        val KTOR_SERVER_AUTH = KotlinDependency(GradleConfiguration.Implementation, "io.ktor.server.auth", "io.ktor", "ktor-server-auth", KTOR_VERSION)
-
-=======
->>>>>>> 7c24657d
         val KOTLINX_CBOR_SERDE = KotlinDependency(GradleConfiguration.Implementation, "kotlinx.serialization", "org.jetbrains.kotlinx", "kotlinx-serialization-cbor", KOTLINX_VERSION)
         val KOTLINX_JSON_SERDE = KotlinDependency(GradleConfiguration.Implementation, "kotlinx.serialization.json", "org.jetbrains.kotlinx", "kotlinx-serialization-json", KOTLINX_VERSION)
+        val KTOR_SERVER_AUTH = KotlinDependency(GradleConfiguration.Implementation, "io.ktor.server.auth", "io.ktor", "ktor-server-auth", KTOR_VERSION)
     }
 
     override fun getDependencies(): List<SymbolDependency> {
