/*
 * Copyright Amazon.com, Inc. or its affiliates. All Rights Reserved.
 * SPDX-License-Identifier: Apache-2.0
 */
package software.amazon.smithy.kotlin.codegen.rendering.protocol

import software.amazon.smithy.aws.traits.HttpChecksumTrait
import software.amazon.smithy.kotlin.codegen.core.*
import software.amazon.smithy.kotlin.codegen.lang.KotlinTypes
import software.amazon.smithy.kotlin.codegen.model.getTrait
import software.amazon.smithy.kotlin.codegen.model.hasStreamingMember
import software.amazon.smithy.kotlin.codegen.model.hasTrait
import software.amazon.smithy.kotlin.codegen.model.knowledge.AuthIndex
import software.amazon.smithy.kotlin.codegen.model.operationSignature
import software.amazon.smithy.kotlin.codegen.rendering.auth.AuthSchemeProviderAdapterGenerator
import software.amazon.smithy.kotlin.codegen.rendering.auth.IdentityProviderConfigGenerator
import software.amazon.smithy.kotlin.codegen.rendering.endpoints.EndpointResolverAdapterGenerator
import software.amazon.smithy.kotlin.codegen.rendering.serde.deserializerName
import software.amazon.smithy.kotlin.codegen.rendering.serde.serializerName
import software.amazon.smithy.kotlin.codegen.utils.getOrNull
import software.amazon.smithy.model.knowledge.OperationIndex
import software.amazon.smithy.model.knowledge.TopDownIndex
import software.amazon.smithy.model.shapes.OperationShape
import software.amazon.smithy.model.traits.EndpointTrait
import software.amazon.smithy.model.traits.HttpChecksumRequiredTrait

/**
 * Renders an implementation of a service interface for HTTP protocol
 */
abstract class HttpProtocolClientGenerator(
    protected val ctx: ProtocolGenerator.GenerationContext,
    protected val middleware: List<ProtocolMiddleware>,
    protected val httpBindingResolver: HttpBindingResolver,
) {
    object EndpointResolverAdapterBinding : SectionId {
        val GenerationContext: SectionKey<ProtocolGenerator.GenerationContext> = SectionKey("GenerationContext")
        val OperationShape: SectionKey<OperationShape> = SectionKey("OperationShape")
    }

<<<<<<< HEAD
=======
    object OperationDeserializerBinding : SectionId {
        // Context for operation being codegened at the time of section invocation
        val Operation: SectionKey<OperationShape> = SectionKey("Operation")
    }

    object OperationTelemetryBuilder : SectionId {
        val Operation: SectionKey<OperationShape> = SectionKey("Operation")
    }

>>>>>>> 751f4519
    /**
     * Render the implementation of the service client interface
     */
    open fun render(writer: KotlinWriter) {
        val symbol = ctx.symbolProvider.toSymbol(ctx.service)
        val topDownIndex = TopDownIndex.of(ctx.model)
        val operations = topDownIndex.getContainedOperations(ctx.service).sortedBy { it.defaultName() }
        val operationsIndex = OperationIndex.of(ctx.model)

        importSymbols(writer)

        writer.openBlock("internal class Default${symbol.name}(override val config: ${symbol.name}.Config) : ${symbol.name} {")
            .call { renderProperties(writer) }
            .write("")
            .call { renderInit(writer) }
            .write("")
            .call {
                // allow middleware to write properties that can be re-used
                val appliedMiddleware = mutableSetOf<ProtocolMiddleware>()
                operations.forEach { op ->
                    middleware.filterTo(appliedMiddleware) { it.isEnabledFor(ctx, op) }
                }

                // render properties from middleware to service client
                appliedMiddleware.forEach { it.renderProperties(writer) }
            }
            .call {
                operations.forEach { op ->
                    renderOperationBody(writer, operationsIndex, op)
                }
            }
            .write("")
            .call { renderClose(writer) }
            .write("")
            .call { renderAdditionalMethods(writer) }
            .closeBlock("}")
            .write("")
    }

    /**
     * Render any properties this class should have.
     */
    protected open fun renderProperties(writer: KotlinWriter) {
        writer.write("private val managedResources = #T()", RuntimeTypes.Core.IO.SdkManagedGroup)
        writer.write("private val client = #T(config.httpClient)", RuntimeTypes.HttpClient.SdkHttpClient)

        // render auth resolver related properties
        writer.write("private val identityProviderConfig = #T(config)", IdentityProviderConfigGenerator.getSymbol(ctx.settings))

        // FIXME - we probably need a way for auth handlers to signal that they are configured (e.g. config properties are not null). Right now this assumes
        // they are all configured but a service may support multiple auth schemes and a client may not need to configure all of them
        writer.withBlock(
            "private val configuredAuthSchemes = with(config.authSchemes.associateBy(#T::schemeId).toMutableMap()){",
            "}",
            RuntimeTypes.Auth.HttpAuth.HttpAuthScheme,
        ) {
            val authIndex = AuthIndex()
            val allAuthHandlers = authIndex.authHandlersForService(ctx)

            allAuthHandlers.forEach {
                val (format, args) = if (it.authSchemeIdSymbol != null) {
                    "#T" to arrayOf(it.authSchemeIdSymbol!!)
                } else {
                    "#T(#S)" to arrayOf(RuntimeTypes.Auth.Identity.AuthSchemeId, it.authSchemeId)
                }

                withBlock(
                    "getOrPut($format){",
                    "}",
                    *args,
                ) {
                    it.instantiateAuthSchemeExpr(ctx, this)
                }
            }

            write("toMap()")
        }

        writer.write("private val telemetryScope = #S", ctx.settings.pkg.name)
        writer.write("private val opMetrics = #T(telemetryScope, config.telemetryProvider)", RuntimeTypes.HttpClient.Operation.OperationMetrics)
    }

    protected open fun importSymbols(writer: KotlinWriter) {
        writer.addImport("${ctx.settings.pkg.name}.model", "*")
        writer.addImport("${ctx.settings.pkg.name}.transform", "*")

        val defaultClientSymbols = setOf(
            RuntimeTypes.HttpClient.Operation.SdkHttpOperation,
            RuntimeTypes.HttpClient.Operation.context,
        )
        writer.addImport(defaultClientSymbols)
        writer.dependencies.addAll(KotlinDependency.HTTP.dependencies)
    }

    /**
     * Render the class initialization block.
     */
    protected open fun renderInit(writer: KotlinWriter) {
        writer.withBlock("init {", "}") {
            write("managedResources.#T(config.httpClient)", RuntimeTypes.Core.IO.addIfManaged)
        }
    }

    /**
     * Render the full operation body (signature, setup, execute)
     */
    protected open fun renderOperationBody(writer: KotlinWriter, opIndex: OperationIndex, op: OperationShape) {
        writer.write("")
        writer.renderDocumentation(op)
        writer.renderAnnotations(op)
        val signature = opIndex.operationSignature(ctx.model, ctx.symbolProvider, op)
        writer.openBlock("override #L {", signature)
            .call { renderOperationSetup(writer, opIndex, op) }
            .call { renderOperationMiddleware(op, writer) }
            .call { renderFinalizeBeforeExecute(writer, opIndex, op) }
            .call { renderOperationExecute(writer, opIndex, op) }
            .closeBlock("}")
    }

    /**
     * Renders the operation body up to the point where the call is executed. This function is responsible for setting
     * up the execution context used for this operation
     */
    protected open fun renderOperationSetup(writer: KotlinWriter, opIndex: OperationIndex, op: OperationShape) {
        val inputShape = opIndex.getInput(op)
        val outputShape = opIndex.getOutput(op)
        val httpTrait = httpBindingResolver.httpTrait(op)

        val (inputSymbolName, outputSymbolName) = ioSymbolNames(op)

        writer.openBlock(
            "val op = SdkHttpOperation.build<#L, #L> {",
            "}",
            inputSymbolName,
            outputSymbolName,
        ) {
            if (inputShape.isPresent) {
                writer.write("serializer = ${op.serializerName()}()")
            } else {
                // no serializer implementation is generated for operations with no input, inline the HTTP
                // protocol request from the operation itself
                // NOTE: this will never be triggered for AWS models where we preprocess operations to always have inputs/outputs
                writer.addImport(RuntimeTypes.Http.Request.HttpRequestBuilder)
                writer.addImport(RuntimeTypes.Core.ExecutionContext)
                writer.openBlock("serializer = object : HttpSerialize<#Q> {", "}", KotlinTypes.Unit) {
                    writer.openBlock(
                        "override suspend fun serialize(context: ExecutionContext, input: #Q): HttpRequestBuilder {",
                        "}",
                        KotlinTypes.Unit,
                    ) {
                        writer.write("val builder = HttpRequestBuilder()")
                        writer.write("builder.method = HttpMethod.#L", httpTrait.method.uppercase())
                        // NOTE: since there is no input the URI can only be a literal (no labels to fill)
                        writer.write("builder.url.path = #S", httpTrait.uri.toString())
                        writer.write("return builder")
                    }
                }
            }

            if (outputShape.isPresent) {
                writer.write("deserializer = ${op.deserializerName()}()")
            } else {
                writer.write("deserializer = UnitDeserializer")
            }

            // execution context
            writer.openBlock("context {", "}") {
                writer.write("expectedHttpStatus = ${httpTrait.code}")
                // property from implementing SdkClient
                writer.write("operationName = #S", op.id.name)
                writer.write("serviceName = #L", "ServiceId")

                // optional endpoint trait
                op.getTrait<EndpointTrait>()?.let { endpointTrait ->
                    val hostPrefix = endpointTrait.hostPrefix.segments.joinToString(separator = "") { segment ->
                        if (segment.isLabel) {
                            // hostLabel can only target string shapes
                            // see: https://awslabs.github.io/smithy/1.0/spec/core/endpoint-traits.html#hostlabel-trait
                            val member =
                                inputShape.get().members().first { member -> member.memberName == segment.content }
                            "\${input.${member.defaultName()}}"
                        } else {
                            segment.content
                        }
                    }
                    writer.write("hostPrefix = #S", hostPrefix)
                }
            }

            // telemetry
            writer.withBlock("#T {", "}", RuntimeTypes.HttpClient.Operation.telemetry) {
                write("provider = config.telemetryProvider")
                write("scope = telemetryScope")
                write("metrics = opMetrics")
                writer.declareSection(OperationTelemetryBuilder, mapOf(OperationTelemetryBuilder.Operation to op))
            }

            writer.write(
                "execution.auth = #T(#T, configuredAuthSchemes, identityProviderConfig)",
                RuntimeTypes.HttpClient.Operation.OperationAuthConfig,
                AuthSchemeProviderAdapterGenerator.getSymbol(ctx.settings),
            )

            writer.declareSection(
                EndpointResolverAdapterBinding,
                mapOf(
                    EndpointResolverAdapterBinding.GenerationContext to ctx,
                    EndpointResolverAdapterBinding.OperationShape to op,
                ),
            ) {
                write("execution.endpointResolver = #T(config)", EndpointResolverAdapterGenerator.getSymbol(ctx.settings))
            }

            writer.write("execution.retryStrategy = config.retryStrategy")
        }
    }

    protected open fun renderFinalizeBeforeExecute(writer: KotlinWriter, opIndex: OperationIndex, op: OperationShape) {
        // add config interceptors last (after all middleware and SDK defaults have had a chance to register)
        writer.write("op.interceptors.addAll(config.interceptors)")
    }

    /**
     * Render the actual execution of a request using the HTTP client
     */
    protected open fun renderOperationExecute(writer: KotlinWriter, opIndex: OperationIndex, op: OperationShape) {
        val inputShape = opIndex.getInput(op)
        val outputShape = opIndex.getOutput(op)
        val hasOutputStream = outputShape.map { it.hasStreamingMember(ctx.model) }.orElse(false)
        val inputVariableName = if (inputShape.isPresent) "input" else KotlinTypes.Unit.fullName

        if (hasOutputStream) {
            writer.write("return op.#T(client, #L, block)", RuntimeTypes.HttpClient.Operation.execute, inputVariableName)
        } else {
            writer.write("return op.#T(client, #L)", RuntimeTypes.HttpClient.Operation.roundTrip, inputVariableName)
        }
    }

    private fun ioSymbolNames(op: OperationShape): Pair<String, String> {
        val opIndex = OperationIndex.of(ctx.model)
        val inputShape = opIndex.getInput(op)
        val outputShape = opIndex.getOutput(op)

        val inputSymbolName =
            inputShape.map { ctx.symbolProvider.toSymbol(it).name }.getOrNull() ?: KotlinTypes.Unit.fullName
        val outputSymbolName =
            outputShape.map { ctx.symbolProvider.toSymbol(it).name }.getOrNull() ?: KotlinTypes.Unit.fullName

        return Pair(inputSymbolName, outputSymbolName)
    }

    /**
     * Renders the operation specific middleware
     *
     * Example:
     * ```
     * op.install(<Middleware>)
     * ```
     */
    protected open fun renderOperationMiddleware(op: OperationShape, writer: KotlinWriter) {
        middleware
            .filter { it.isEnabledFor(ctx, op) }
            .sortedBy(ProtocolMiddleware::order)
            .forEach { middleware ->
                middleware.render(ctx, op, writer)
            }

        op.renderIsMd5ChecksumRequired(writer)
    }

    /**
     * Render the client close implementation, the base behavior of which is to close any managed config resources.
     */
    protected open fun renderClose(writer: KotlinWriter) {
        writer.withBlock("override fun close() {", "}") {
            write("managedResources.unshareAll()")
        }
    }

    /**
     * Render any additional methods to support client operation
     */
    protected open fun renderAdditionalMethods(writer: KotlinWriter) { }

    /**
     * Render optionally installing Md5ChecksumMiddleware.
     * The Md5 middleware will only be installed if the operation requires a checksum and the user has not opted-in to flexible checksums.
     */
    private fun OperationShape.renderIsMd5ChecksumRequired(writer: KotlinWriter) {
        val httpChecksumTrait = getTrait<HttpChecksumTrait>()

        // the checksum requirement can be modeled in either HttpChecksumTrait's `requestChecksumRequired` or the HttpChecksumRequired trait
        if (!hasTrait<HttpChecksumRequiredTrait>() && httpChecksumTrait == null) {
            return
        }

        val requestAlgorithmMember = ctx.model.getShape(input.get()).getOrNull()
            ?.members()
            ?.firstOrNull { it.memberName == httpChecksumTrait?.requestAlgorithmMember?.getOrNull() }

        if (hasTrait<HttpChecksumRequiredTrait>() || httpChecksumTrait?.isRequestChecksumRequired == true) {
            val interceptorSymbol = RuntimeTypes.HttpClient.Interceptors.Md5ChecksumInterceptor
            val inputSymbol = ctx.symbolProvider.toSymbol(ctx.model.expectShape(inputShape))

            requestAlgorithmMember?.let {
                writer.withBlock("op.interceptors.add(#T<#T> { ", "})", interceptorSymbol, inputSymbol) {
                    writer.write("it.#L?.value == null", requestAlgorithmMember.defaultName())
                }
            } ?: writer.write("op.interceptors.add(#T<#T>())", interceptorSymbol, inputSymbol)
        }
    }
}<|MERGE_RESOLUTION|>--- conflicted
+++ resolved
@@ -6,6 +6,8 @@
 
 import software.amazon.smithy.aws.traits.HttpChecksumTrait
 import software.amazon.smithy.kotlin.codegen.core.*
+import software.amazon.smithy.kotlin.codegen.integration.SectionId
+import software.amazon.smithy.kotlin.codegen.integration.SectionKey
 import software.amazon.smithy.kotlin.codegen.lang.KotlinTypes
 import software.amazon.smithy.kotlin.codegen.model.getTrait
 import software.amazon.smithy.kotlin.codegen.model.hasStreamingMember
@@ -37,18 +39,10 @@
         val OperationShape: SectionKey<OperationShape> = SectionKey("OperationShape")
     }
 
-<<<<<<< HEAD
-=======
-    object OperationDeserializerBinding : SectionId {
-        // Context for operation being codegened at the time of section invocation
-        val Operation: SectionKey<OperationShape> = SectionKey("Operation")
-    }
-
     object OperationTelemetryBuilder : SectionId {
         val Operation: SectionKey<OperationShape> = SectionKey("Operation")
     }
 
->>>>>>> 751f4519
     /**
      * Render the implementation of the service client interface
      */
