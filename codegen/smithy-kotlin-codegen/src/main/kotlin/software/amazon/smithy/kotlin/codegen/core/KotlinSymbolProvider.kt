/*
 * Copyright Amazon.com, Inc. or its affiliates. All Rights Reserved.
 * SPDX-License-Identifier: Apache-2.0
 */
package software.amazon.smithy.kotlin.codegen.core

import software.amazon.smithy.codegen.core.*
import software.amazon.smithy.kotlin.codegen.KotlinSettings
import software.amazon.smithy.kotlin.codegen.lang.kotlinReservedWords
import software.amazon.smithy.kotlin.codegen.model.*
import software.amazon.smithy.kotlin.codegen.utils.dq
import software.amazon.smithy.model.Model
import software.amazon.smithy.model.knowledge.NullableIndex
import software.amazon.smithy.model.node.Node
import software.amazon.smithy.model.node.NodeType
import software.amazon.smithy.model.node.NumberNode
import software.amazon.smithy.model.shapes.*
import software.amazon.smithy.model.traits.DefaultTrait
import software.amazon.smithy.model.traits.StreamingTrait
import java.util.logging.Logger
import kotlin.math.round

/**
 * Convert shapes to Kotlin types
 * @param model The smithy model to generate for
 * @param settings [KotlinSettings] associated with this codegen
 */
class KotlinSymbolProvider(private val model: Model, private val settings: KotlinSettings) :
    SymbolProvider,
    ShapeVisitor<Symbol> {
    private val rootNamespace = settings.pkg.name
    private val service = model.expectShape<ServiceShape>(settings.service)
    private val logger = Logger.getLogger(javaClass.name)
    private val escaper: ReservedWordSymbolProvider.Escaper
    private val nullableIndex = NullableIndex(model)

    // model depth; some shapes use `toSymbol()` internally as they convert (e.g.) member shapes to symbols, this tracks
    // how deep in the model we have recursed
    private var depth = 0

    init {
        val reservedWords = kotlinReservedWords()
        escaper = ReservedWordSymbolProvider.builder()
            .nameReservedWords(reservedWords)
            .memberReservedWords(reservedWords)
            // only escape words when the symbol has a definition file to prevent escaping intentional references to built-in shapes
            .escapePredicate { _, symbol -> symbol.definitionFile.isNotEmpty() }
            .buildEscaper()
    }

    companion object {
        /**
         * Determines if a new Kotlin type is generated for a given shape. Generally only structures, unions, and enums
         * result in a type being generated. Strings, ints, etc are mapped to builtins
         */
        fun isTypeGeneratedForShape(shape: Shape): Boolean = when {
            // pretty much anything we visit in CodegenVisitor (we don't care about service shape here though)
            shape.isEnum || shape.isStructureShape || shape.isUnionShape -> true
            else -> false
        }
    }

    override fun toSymbol(shape: Shape): Symbol {
        depth++
        val symbol: Symbol = shape.accept(this)
        depth--
        logger.fine("creating symbol from $shape: $symbol")
        return escaper.escapeSymbol(shape, symbol)
    }

    override fun toMemberName(shape: MemberShape): String = escaper.escapeMemberName(shape.defaultName())

    override fun byteShape(shape: ByteShape): Symbol = numberShape(shape, "Byte")

    override fun integerShape(shape: IntegerShape): Symbol = numberShape(shape, "Int")

    override fun intEnumShape(shape: IntEnumShape): Symbol = createEnumSymbol(shape)

    override fun shortShape(shape: ShortShape): Symbol = numberShape(shape, "Short")

    override fun longShape(shape: LongShape): Symbol = numberShape(shape, "Long")

    override fun floatShape(shape: FloatShape): Symbol = numberShape(shape, "Float")

    override fun doubleShape(shape: DoubleShape): Symbol = numberShape(shape, "Double")

    private fun numberShape(shape: Shape, typeName: String): Symbol =
        createSymbolBuilder(shape, typeName, namespace = "kotlin").build()

    // strip nullability from these runtime symbols as nullability is context dependent
    override fun bigIntegerShape(shape: BigIntegerShape): Symbol = RuntimeTypes.Core.Content.BigInteger.asNonNullable()

    override fun bigDecimalShape(shape: BigDecimalShape): Symbol = RuntimeTypes.Core.Content.BigDecimal.asNonNullable()

    override fun stringShape(shape: StringShape): Symbol = if (shape.isEnum) {
        createEnumSymbol(shape)
    } else {
        createSymbolBuilder(shape, "String", namespace = "kotlin").build()
    }

    private fun createEnumSymbol(shape: Shape): Symbol {
        val namespace = "$rootNamespace.model"
        return createSymbolBuilder(shape, shape.defaultName(service), namespace)
            .definitionFile("${shape.defaultName(service)}.kt")
            .build()
    }

    override fun booleanShape(shape: BooleanShape?): Symbol =
        createSymbolBuilder(shape, "Boolean", namespace = "kotlin").build()

    override fun structureShape(shape: StructureShape): Symbol {
        val name = shape.defaultName(service)
        val namespace = "$rootNamespace.model"
        val builder = createSymbolBuilder(shape, name, namespace)
            .definitionFile("$name.kt")

        // add a reference to each member symbol
        addDeclareMemberReferences(builder, shape.allMembers.values)

        return builder.build()
    }

    /**
     * Add all the [members] as references needed to declare the given symbol being built.
     */
    private fun addDeclareMemberReferences(builder: Symbol.Builder, members: Collection<MemberShape>) {
        // when converting a shape to a symbol we only need references to top level members
        // in order to declare the symbol. This prevents recursive shapes from causing a stack overflow (and doing
        // unnecessary work since we don't need the inner references)
        if (depth > 1) return
        members.forEach {
            val memberSymbol = toSymbol(it)
            builder.addReference(memberSymbol, SymbolReference.ContextOption.DECLARE)

            when (model.expectShape(it.target)) {
                // collections and maps may have a value type that needs a reference
                is CollectionShape, is MapShape -> addSymbolReferences(memberSymbol, builder)
            }
        }
    }

    private fun addSymbolReferences(from: Symbol, to: Symbol.Builder) {
        if (from.references.isEmpty()) return
        from.references.forEach {
            addSymbolReferences(it.symbol, to)
            to.addReference(it)
        }
    }

    override fun listShape(shape: ListShape): Symbol {
        val reference = toSymbol(shape.member)
        val valueSuffix = if (reference.isNullable) "?" else ""
        val valueType = "${reference.name}$valueSuffix"
        val fullyQualifiedValueType = "${reference.fullName}$valueSuffix"
        return createSymbolBuilder(shape, "List<$valueType>")
            .addReferences(reference)
            .putProperty(SymbolProperty.FULLY_QUALIFIED_NAME_HINT, "kotlin.collections.List<$fullyQualifiedValueType>")
            .putProperty(SymbolProperty.MUTABLE_COLLECTION_FUNCTION, "mutableListOf<$valueType>")
            .putProperty(SymbolProperty.IMMUTABLE_COLLECTION_FUNCTION, "listOf<$valueType>")
            .build()
    }

    override fun mapShape(shape: MapShape): Symbol {
        val keyReference = toSymbol(shape.key)
        val keyType = keyReference.name
        val fullyQualifiedKeyType = keyReference.fullName

        val valueReference = toSymbol(shape.value)
        val valueSuffix = if (valueReference.isNullable || shape.isSparse) "?" else ""
        val valueType = "${valueReference.name}$valueSuffix"
        val fullyQualifiedValueType = "${valueReference.fullName}$valueSuffix"

        return createSymbolBuilder(shape, "Map<$keyType, $valueType>")
            .addReferences(keyReference)
            .addReferences(valueReference)
            .putProperty(SymbolProperty.FULLY_QUALIFIED_NAME_HINT, "kotlin.collections.Map<$fullyQualifiedKeyType, $fullyQualifiedValueType>")
            .putProperty(SymbolProperty.MUTABLE_COLLECTION_FUNCTION, "mutableMapOf<$keyType, $valueType>")
            .putProperty(SymbolProperty.IMMUTABLE_COLLECTION_FUNCTION, "mapOf<$keyType, $valueType>")
            .putProperty(SymbolProperty.ENTRY_EXPRESSION, "Map.Entry<$keyType, $valueType>")
            .build()
    }

    override fun memberShape(shape: MemberShape): Symbol {
        val targetShape =
            model.getShape(shape.target).orElseThrow { CodegenException("Shape not found: ${shape.target}") }

        val targetSymbol = toSymbol(targetShape)
            .toBuilder()
            .apply {
                val isNullable = nullableIndex.isMemberNullable(shape, settings.api.nullabilityCheckMode)
                if (isNullable) {
                    nullable()
                } else {
                    // only use @default if type is `T`
                    shape.getTrait<DefaultTrait>()?.let {
                        setDefaultValue(it, targetShape)
                    }
                }
            }
            .build()

        // figure out if we are referencing an event stream or not.
        // NOTE: unlike blob streams we actually re-use the target (union) shape which is why we can't do this
        // when visiting a unionShape() like we can for blobShape()
        val container = model.expectShape(shape.container) as? StructureShape
        val isOperationInputOrOutput = container != null && (container.isOperationInput || container.isOperationOutput)
        val isEventStream = targetShape.isStreaming && targetShape.isUnionShape

        return if (isOperationInputOrOutput && isEventStream) {
            // a top level operation input/output member referencing a streaming union is represented by a Flow<T>
            buildSymbol {
                name = "Flow<${targetSymbol.fullName}>"
                nullable = true
                reference(targetSymbol, SymbolReference.ContextOption.DECLARE)
                reference(RuntimeTypes.KotlinxCoroutines.Flow.Flow, SymbolReference.ContextOption.DECLARE)
            }
        } else {
            targetSymbol
        }
    }

    private fun Symbol.Builder.setDefaultValue(defaultTrait: DefaultTrait, targetShape: Shape) {
        val node = defaultTrait.toNode()

        val defaultValue = when {
            node.toString() == "null" -> null

            // Check if target is an enum before treating the default like a regular number/string
            targetShape.isEnum -> {
                val enumSymbol = toSymbol(targetShape)
                val arg = when {
                    targetShape.isStringShape -> node.toString().dq()
                    targetShape.isIntEnumShape -> getDefaultValueForNumber(ShapeType.INTEGER, node.toString())
                    else -> throw CodegenException("Unknown enum type for $targetShape")
                }
                "${enumSymbol.fullName}.fromValue($arg)"
            }

            targetShape.isBlobShape -> {
                addReferences(RuntimeTypes.Core.Text.Encoding.decodeBase64)

                if (targetShape.isStreaming) {
                    node.toString()
                        .takeUnless { it.isEmpty() }
                        ?.let {
                            addReferences(RuntimeTypes.Core.Content.ByteStream)
                            "ByteStream.fromString(${it.dq()}.decodeBase64())"
                        }
                } else {
                    "${node.toString().dq()}.decodeBase64().encodeToByteArray()"
                }
            }

            targetShape.isDocumentShape -> getDefaultValueForDocument(node)
            targetShape.isTimestampShape -> getDefaultValueForTimestamp(this, node.asNumberNode().get())

            node.isNumberNode -> getDefaultValueForNumber(targetShape.type, node.toString())
            node.isArrayNode -> "listOf()"
            node.isObjectNode -> "mapOf()"
            node.isStringNode -> node.toString().dq()
            else -> node.toString()
        }
<<<<<<< HEAD

        defaultValue(defaultValue)
    }
=======
>>>>>>> 8e00fc6b

        defaultValue(defaultValue)
    }

    private fun getDefaultValueForTimestamp(builder: Symbol.Builder, node: NumberNode): String {
        builder.addReferences(RuntimeTypes.Core.Instant)
        return if (node.isFloatingPointNumber) {
            val value = node.value as Double
            val ms = round(value * 1e3).toLong()
            "Instant.fromEpochMilliseconds($ms)"
        } else {
            "Instant.fromEpochSeconds(${node.value}, 0)"
        }
    }

    private fun getDefaultValueForDocument(node: Node): String {
        val documentSymbol = RuntimeTypes.Core.Content.Document.fullName
        val content: String = when (node.type) {
            NodeType.NUMBER -> node.asNumberNode().get().value.toString()
            NodeType.STRING -> node.asStringNode().get().value.dq()
            NodeType.BOOLEAN -> node.asBooleanNode().get().value.toString()
            NodeType.NULL -> "null"
            // Note: Only empty maps and lists can be used as a default value for DocumentShape
            // https://smithy.io/2.0/spec/type-refinement-traits.html#default-value-constraints
            NodeType.ARRAY -> "listOf()"
            NodeType.OBJECT -> "mapOf()"
            null -> throw RuntimeException("Default value of `null` node not supported")
        }

        return "$documentSymbol($content)"
    }

    override fun timestampShape(shape: TimestampShape?): Symbol {
        val dependency = KotlinDependency.CORE
        return createSymbolBuilder(shape, "Instant")
            .namespace("${dependency.namespace}.time", ".")
            .addDependency(dependency)
            .build()
    }

    override fun blobShape(shape: BlobShape): Symbol = if (shape.hasTrait<StreamingTrait>()) {
        RuntimeTypes.Core.Content.ByteStream
    } else {
        createSymbolBuilder(shape, "ByteArray", namespace = "kotlin").build()
    }

    override fun documentShape(shape: DocumentShape?): Symbol =
        RuntimeTypes.Core.Content.Document.asNullable()

    override fun unionShape(shape: UnionShape): Symbol {
        val name = shape.defaultName(service)
        val namespace = "$rootNamespace.model"
        val builder = createSymbolBuilder(shape, name, namespace)
            .definitionFile("$name.kt")

        // add a reference to each member symbol
        addDeclareMemberReferences(builder, shape.allMembers.values)

        return builder.build()
    }

    override fun resourceShape(shape: ResourceShape?): Symbol {
        // The Kotlin SDK does not produce code explicitly based on Resources
        error { "unexpected codegen code path" }
    }

    override fun operationShape(shape: OperationShape?): Symbol {
        // The Kotlin SDK does not produce code explicitly based on Operations
        error { "Unexpected codegen code path" }
    }

    override fun serviceShape(shape: ServiceShape): Symbol {
        val serviceName = clientName(settings.sdkId)
        return createSymbolBuilder(shape, "${serviceName}Client")
            .namespace(rootNamespace, ".")
            .definitionFile("${serviceName}Client.kt").build()
    }

    /**
     * Creates a symbol builder for the shape with the given type name in the root namespace.
     */
    private fun createSymbolBuilder(shape: Shape?, typeName: String): Symbol.Builder =
        Symbol.builder()
            .putProperty(SymbolProperty.SHAPE_KEY, shape)
            .name(typeName)

    private fun getDefaultValueForNumber(type: ShapeType, value: String) = when (type) {
        ShapeType.LONG -> "${value}L"
        ShapeType.FLOAT -> "${value}f"
        ShapeType.DOUBLE -> if (value.matches("[0-9]*\\.[0-9]+".toRegex())) value else "$value.0"
        ShapeType.SHORT -> "$value.toShort()"
        ShapeType.BYTE -> "$value.toByte()"
        else -> value
    }

    /**
     * Creates a symbol builder for the shape with the given type name in a child namespace relative
     * to the root namespace e.g. `relativeNamespace = bar` with a root namespace of `foo` would set
     * the namespace (and ultimately the package name) to `foo.bar` for the symbol.
     */
    private fun createSymbolBuilder(
        shape: Shape?,
        typeName: String,
        namespace: String,
    ): Symbol.Builder = createSymbolBuilder(shape, typeName).namespace(namespace, ".")
}

// Add a reference and it's children
private fun Symbol.Builder.addReferences(ref: Symbol): Symbol.Builder {
    addReference(ref)
    ref.references.forEach { addReference(it) }
    return this
}<|MERGE_RESOLUTION|>--- conflicted
+++ resolved
@@ -260,12 +260,6 @@
             node.isStringNode -> node.toString().dq()
             else -> node.toString()
         }
-<<<<<<< HEAD
-
-        defaultValue(defaultValue)
-    }
-=======
->>>>>>> 8e00fc6b
 
         defaultValue(defaultValue)
     }
