--- conflicted
+++ resolved
@@ -558,7 +558,6 @@
         val exception = symbol("exception")
     }
 
-<<<<<<< HEAD
     object KtorServerAuth : RuntimeTypePackage(KotlinDependency.KTOR_SERVER_AUTH) {
         val Authentication = symbol("Authentication")
         val authenticate = symbol("authenticate")
@@ -566,8 +565,6 @@
         val bearer = symbol("bearer")
     }
 
-=======
->>>>>>> 7c24657d
     object KotlinxCborSerde : RuntimeTypePackage(KotlinDependency.KOTLINX_CBOR_SERDE) {
         val Serializable = symbol("Serializable")
         val Cbor = symbol("Cbor", "cbor")
