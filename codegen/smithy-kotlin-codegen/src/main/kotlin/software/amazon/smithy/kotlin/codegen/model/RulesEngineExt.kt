/*
 * Copyright Amazon.com, Inc. or its affiliates. All Rights Reserved.
 * SPDX-License-Identifier: Apache-2.0
 */
package software.amazon.smithy.kotlin.codegen.model

import software.amazon.smithy.codegen.core.CodegenException
import software.amazon.smithy.codegen.core.Symbol
import software.amazon.smithy.kotlin.codegen.lang.KotlinTypes
import software.amazon.smithy.kotlin.codegen.utils.doubleQuote
import software.amazon.smithy.kotlin.codegen.utils.toCamelCase
import software.amazon.smithy.rulesengine.language.evaluation.value.BooleanValue
import software.amazon.smithy.rulesengine.language.evaluation.value.StringValue
import software.amazon.smithy.rulesengine.language.evaluation.value.Value
import software.amazon.smithy.rulesengine.language.syntax.Identifier
import software.amazon.smithy.rulesengine.language.syntax.parameters.Parameter
import software.amazon.smithy.rulesengine.language.syntax.parameters.ParameterType

/**
 * Derive the kotlin variable name for an identifier.
 */
fun Identifier.defaultName(): String = toString().toCamelCase()

/**
 * Derive the kotlin variable name for an endpoint parameter.
 */
fun Parameter.defaultName(): String = name.defaultName()

/**
 * Get the symbol for an endpoint parameter type. All endpoint parameter members are nullable.
 */
fun ParameterType.toSymbol(): Symbol =
    when (this) {
        ParameterType.STRING -> KotlinTypes.String
        ParameterType.BOOLEAN -> KotlinTypes.Boolean
<<<<<<< HEAD
        ParameterType.STRING_ARRAY -> throw CodegenException("${ParameterType.STRING_ARRAY} is not a supported parameter type.")
    }
        .asNullable()
=======
        ParameterType.STRING_ARRAY -> KotlinTypes.Collections.MutableList
    }.asNullable()
>>>>>>> 72bc8143

/**
 * Get the writable literal for a rules engine value.
 */
fun Value.toLiteral(): String =
    when (this) {
        is StringValue -> value.doubleQuote()
        is BooleanValue -> value.toString()
        else -> throw IllegalArgumentException("unrecognized parameter value type $type")
    }<|MERGE_RESOLUTION|>--- conflicted
+++ resolved
@@ -4,7 +4,6 @@
  */
 package software.amazon.smithy.kotlin.codegen.model
 
-import software.amazon.smithy.codegen.core.CodegenException
 import software.amazon.smithy.codegen.core.Symbol
 import software.amazon.smithy.kotlin.codegen.lang.KotlinTypes
 import software.amazon.smithy.kotlin.codegen.utils.doubleQuote
@@ -33,14 +32,8 @@
     when (this) {
         ParameterType.STRING -> KotlinTypes.String
         ParameterType.BOOLEAN -> KotlinTypes.Boolean
-<<<<<<< HEAD
-        ParameterType.STRING_ARRAY -> throw CodegenException("${ParameterType.STRING_ARRAY} is not a supported parameter type.")
-    }
-        .asNullable()
-=======
         ParameterType.STRING_ARRAY -> KotlinTypes.Collections.MutableList
     }.asNullable()
->>>>>>> 72bc8143
 
 /**
  * Get the writable literal for a rules engine value.
