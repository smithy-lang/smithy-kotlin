$version: "2.0"

namespace aws.protocoltests.errorcorrection

use aws.api#service
use aws.protocols#awsJson1_0
use aws.protocols#restXml
use smithy.test#httpResponseTests

@service(sdkId: "Error Correction Json")
@awsJson1_0
service RequiredValueJson {
    operations: [SayHello],
    version: "1"
}


@service(sdkId: "Error Correction Xml")
@restXml
service RequiredValueXml {
    operations: [SayHelloXml],
    version: "1"
}

@error("client")
structure Error {
    @required
    requestId: String

    @required
    message: String
}

@http(method: "POST", uri: "/")
operation SayHello { output: TestOutputDocument, errors: [Error] }

@http(method: "POST", uri: "/")
operation SayHelloXml { output: TestOutput, errors: [Error] }

structure TestOutputDocument with [TestStruct] {
    innerField: Nested,
<<<<<<< HEAD
    // FIXME: This trait fails smithy validator
    // @required
=======

    // Note: This shape _should_ be @required, but causes Smithy httpResponseTests validation to fail.
    // We expect `document` to be deserialized as `null` and enforce @required using a runtime check, but Smithy validator doesn't recognize / allow this.
>>>>>>> e6357f92
    document: Document
}
structure TestOutput with [TestStruct] { innerField: Nested }

@mixin
structure TestStruct {
    @required
    foo: String,

    @required
    byteValue: Byte,

    @required
    intValue: Integer,

    @required
    listValue: StringList,

    @required
    mapValue: ListMap,

    @required
    nestedListValue: NestedList

<<<<<<< HEAD
    // FIXME: This trait fails smithy validator
    // @required
=======
    // Note: This shape _should_ be @required, but causes Smithy httpResponseTests validation to fail.
    // We expect `nested` to be deserialized as `null` and enforce @required using a runtime check, but Smithy validator doesn't recognize / allow this.
>>>>>>> e6357f92
    nested: Nested

    @required
    blob: Blob

    @required
    enum: MyEnum

    @required
    union: MyUnion

    notRequired: String

    @required
    timestampValue: Timestamp
}

enum MyEnum {
    A,
    B,
    C
}

union MyUnion {
    A: Integer,
    B: String,
    C: Unit
}

structure Nested {
    // FIXME: This trait fails smithy validator
    // @required
    a: String
}

list StringList {
    member: String
}

list NestedList {
    member: StringList
}

map ListMap {
    key: String,
    value: StringList
}

// NOTE: there is no way to model enum or union defaults in an `httpResponseTest` because the default is the generated
// "SdkUnknown" variant.
apply SayHello @httpResponseTests([
    {
        id: "error_recovery_json",
        protocol: awsJson1_0,
        params: {
            union: { A: 5 },
            enum: "A",
            foo: "",
            byteValue: 0,
            intValue: 0,
            blob: "",
            listValue: [],
            mapValue: {},
            nestedListValue: [],
            document: null,
            nested: null,
            timestampValue: 0
        },
        code: 200,
        body: "{\"union\": { \"A\": 5 }, \"enum\": \"A\" }"
    }
])

apply SayHelloXml @httpResponseTests([
    {
        id: "error_recovery_xml",
        protocol: restXml,
        params: {
            union: { A: 5 },
            enum: "A",
            foo: "",
            byteValue: 0,
            intValue: 0,
            blob: "",
            listValue: [],
            mapValue: {},
            nestedListValue: [],
            nested: null,
            timestampValue: 0
        },
        code: 200,
        body: "<TestOutput><union><A>5</A></union><enum>A</enum></TestOutput>"
    }
])<|MERGE_RESOLUTION|>--- conflicted
+++ resolved
@@ -39,14 +39,9 @@
 
 structure TestOutputDocument with [TestStruct] {
     innerField: Nested,
-<<<<<<< HEAD
-    // FIXME: This trait fails smithy validator
-    // @required
-=======
 
     // Note: This shape _should_ be @required, but causes Smithy httpResponseTests validation to fail.
     // We expect `document` to be deserialized as `null` and enforce @required using a runtime check, but Smithy validator doesn't recognize / allow this.
->>>>>>> e6357f92
     document: Document
 }
 structure TestOutput with [TestStruct] { innerField: Nested }
@@ -71,13 +66,8 @@
     @required
     nestedListValue: NestedList
 
-<<<<<<< HEAD
-    // FIXME: This trait fails smithy validator
-    // @required
-=======
     // Note: This shape _should_ be @required, but causes Smithy httpResponseTests validation to fail.
     // We expect `nested` to be deserialized as `null` and enforce @required using a runtime check, but Smithy validator doesn't recognize / allow this.
->>>>>>> e6357f92
     nested: Nested
 
     @required
@@ -108,8 +98,7 @@
 }
 
 structure Nested {
-    // FIXME: This trait fails smithy validator
-    // @required
+    @required
     a: String
 }
 
