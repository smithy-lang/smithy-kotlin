/*
 * Copyright Amazon.com, Inc. or its affiliates. All Rights Reserved.
 * SPDX-License-Identifier: Apache-2.0
 */
import aws.sdk.kotlin.gradle.codegen.smithyKotlinProjectionSrcDir
import aws.sdk.kotlin.gradle.dsl.skipPublishing

plugins {
    id(libs.plugins.kotlin.jvm.get().pluginId)
    alias(libs.plugins.aws.kotlin.repo.tools.smithybuild)
}

skipPublishing()

val codegen by configurations.getting
dependencies {
    codegen(project(":codegen:smithy-kotlin-codegen"))
    codegen(libs.smithy.cli)
    codegen(libs.smithy.model)
}

tasks.generateSmithyProjections {
    smithyBuildConfigs.set(files("smithy-build.json"))
}

tasks.kotlinSourcesJar {
    dependsOn(tasks.generateSmithyProjections)
}

val optinAnnotations = listOf("kotlin.RequiresOptIn", "aws.smithy.kotlin.runtime.InternalApi")
kotlin.sourceSets.all {
    optinAnnotations.forEach { languageSettings.optIn(it) }
}

val projections = listOf(
    "client-mode",
    "client-careful-mode",
)

kotlin.sourceSets.getByName("main") {
    projections.forEach { projectionName ->
        kotlin.srcDir(smithyBuild.smithyKotlinProjectionSrcDir(projectionName))
    }
}

tasks.withType<org.jetbrains.kotlin.gradle.tasks.KotlinCompile> {
    dependsOn(tasks.generateSmithyProjections)
<<<<<<< HEAD
    // FIXME - generated code has warnings unfortunately, see https://github.com/awslabs/aws-sdk-kotlin/issues/1169
    compilerOptions.allWarningsAsErrors = false
=======
>>>>>>> f5574422
}

tasks.test {
    useJUnitPlatform()
    testLogging {
        events("passed", "skipped", "failed")
        showStandardStreams = true
    }
}

dependencies {
    compileOnly(project(":codegen:smithy-kotlin-codegen"))

    implementation(libs.kotlinx.coroutines.core)
    implementation(project(":runtime:runtime-core"))
    implementation(project(":runtime:smithy-client"))
    implementation(project(":runtime:protocol:http-client"))
    implementation(project(":runtime:observability:telemetry-api"))
    implementation(project(":runtime:observability:telemetry-defaults"))

    testImplementation(libs.kotlin.test.junit5)
}<|MERGE_RESOLUTION|>--- conflicted
+++ resolved
@@ -45,11 +45,6 @@
 
 tasks.withType<org.jetbrains.kotlin.gradle.tasks.KotlinCompile> {
     dependsOn(tasks.generateSmithyProjections)
-<<<<<<< HEAD
-    // FIXME - generated code has warnings unfortunately, see https://github.com/awslabs/aws-sdk-kotlin/issues/1169
-    compilerOptions.allWarningsAsErrors = false
-=======
->>>>>>> f5574422
 }
 
 tasks.test {
