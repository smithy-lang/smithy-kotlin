/*
 * Copyright Amazon.com, Inc. or its affiliates. All Rights Reserved.
 * SPDX-License-Identifier: Apache-2.0
 */
import aws.sdk.kotlin.gradle.codegen.smithyKotlinProjectionSrcDir
import aws.sdk.kotlin.gradle.dsl.skipPublishing

plugins {
    id(libs.plugins.kotlin.jvm.get().pluginId)
    alias(libs.plugins.aws.kotlin.repo.tools.smithybuild)
}

skipPublishing()

val codegen by configurations.getting
dependencies {
    codegen(project(":codegen:smithy-kotlin-codegen"))
    codegen(libs.smithy.cli)
    codegen(libs.smithy.model)
}

tasks.generateSmithyProjections {
    smithyBuildConfigs.set(files("smithy-build.json"))
}

tasks.kotlinSourcesJar {
    dependsOn(tasks.generateSmithyProjections)
}

val optinAnnotations = listOf("kotlin.RequiresOptIn", "aws.smithy.kotlin.runtime.InternalApi")
kotlin.sourceSets.all {
    optinAnnotations.forEach { languageSettings.optIn(it) }
}

kotlin.sourceSets.getByName("main") {
    kotlin.srcDir(smithyBuild.smithyKotlinProjectionSrcDir("waiter-tests"))
}

tasks.withType<org.jetbrains.kotlin.gradle.tasks.KotlinCompile> {
    dependsOn(tasks.generateSmithyProjections)
<<<<<<< HEAD
    compilerOptions {
        // generated code has warnings unfortunately
=======
    // FIXME Re-enable warnings as errors SDK-KT-785
    compilerOptions {
>>>>>>> f5574422
        allWarningsAsErrors = false
    }
}

tasks.test {
    useJUnitPlatform()
    testLogging {
        events("passed", "skipped", "failed")
        showStandardStreams = true
    }
}

dependencies {
    compileOnly(project(":codegen:smithy-kotlin-codegen"))

    implementation(libs.kotlinx.coroutines.core)
    implementation(project(":runtime:runtime-core"))
    implementation(project(":runtime:smithy-client"))
    implementation(project(":runtime:protocol:http-client"))
    implementation(project(":runtime:observability:telemetry-api"))
    implementation(project(":runtime:observability:telemetry-defaults"))

    testImplementation(libs.kotlinx.coroutines.test)
    testImplementation(libs.kotlin.test.junit5)
}<|MERGE_RESOLUTION|>--- conflicted
+++ resolved
@@ -38,13 +38,9 @@
 
 tasks.withType<org.jetbrains.kotlin.gradle.tasks.KotlinCompile> {
     dependsOn(tasks.generateSmithyProjections)
-<<<<<<< HEAD
-    compilerOptions {
-        // generated code has warnings unfortunately
-=======
+
     // FIXME Re-enable warnings as errors SDK-KT-785
     compilerOptions {
->>>>>>> f5574422
         allWarningsAsErrors = false
     }
 }
