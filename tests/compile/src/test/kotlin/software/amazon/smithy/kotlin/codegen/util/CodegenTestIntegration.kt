/*
 * Copyright Amazon.com, Inc. or its affiliates. All Rights Reserved.
 * SPDX-License-Identifier: Apache-2.0.
 */
package software.amazon.smithy.kotlin.codegen.util

import software.amazon.smithy.aws.traits.protocols.RestJson1Trait
import software.amazon.smithy.codegen.core.Symbol
import software.amazon.smithy.kotlin.codegen.core.KotlinWriter
import software.amazon.smithy.kotlin.codegen.core.RuntimeTypes
import software.amazon.smithy.kotlin.codegen.core.SymbolRenderer
import software.amazon.smithy.kotlin.codegen.core.withBlock
import software.amazon.smithy.kotlin.codegen.integration.KotlinIntegration
import software.amazon.smithy.kotlin.codegen.model.buildSymbol
import software.amazon.smithy.kotlin.codegen.rendering.protocol.*
import software.amazon.smithy.kotlin.codegen.rendering.serde.*
import software.amazon.smithy.model.Model
import software.amazon.smithy.model.shapes.*
import software.amazon.smithy.model.traits.TimestampFormatTrait

/**
 * Integration that registers protocol generators this package provides
 */
class CodegenTestIntegration : KotlinIntegration {
    override val protocolGenerators: List<ProtocolGenerator> = listOf(RestJsonTestProtocolGenerator())
}

/**
 * A partial ProtocolGenerator to generate minimal sdks for tests of restJson models.
 *
 * This class copies some sdk field and object descriptor generation from aws-sdk-kotlin in order
 * to produce code that compiles, but lacks sufficient protocol metadata to successfully drive
 * serde for any protocol.
 */
class RestJsonTestProtocolGenerator(
    override val defaultTimestampFormat: TimestampFormatTrait.Format = TimestampFormatTrait.Format.EPOCH_SECONDS,
    override val protocol: ShapeId = RestJson1Trait.ID
) : HttpBindingProtocolGenerator() {

    override fun getProtocolHttpBindingResolver(model: Model, serviceShape: ServiceShape): HttpBindingResolver =
        HttpTraitResolver(model, serviceShape, "application/json")

    override fun generateProtocolUnitTests(ctx: ProtocolGenerator.GenerationContext) {
        // NOP
    }

    override fun getHttpProtocolClientGenerator(ctx: ProtocolGenerator.GenerationContext): HttpProtocolClientGenerator {
        return MockRestJsonProtocolClientGenerator(ctx, getHttpMiddleware(ctx), getProtocolHttpBindingResolver(ctx.model, ctx.service))
    }

<<<<<<< HEAD
    override fun structuredDataSerializer(ctx: ProtocolGenerator.GenerationContext): StructuredDataSerializeGenerator =
        JsonSerializerGenerator(this)

    override fun structuredDataParser(ctx: ProtocolGenerator.GenerationContext): StructuredDataParserGenerator =
        JsonParserGenerator(this)

    override fun operationErrorHandler(ctx: ProtocolGenerator.GenerationContext, op: OperationShape): Symbol =
        op.errorHandler(ctx.settings) { writer ->
            writer.withBlock(
                "private suspend fun ${op.errorHandlerName()}(context: #T, response: #T): Nothing {",
                "}",
                RuntimeTypes.Core.ExecutionContext,
                RuntimeTypes.Http.Response.HttpResponse
            ) {
                write("error(\"not needed for compile tests\")")
            }
        }
=======
    override fun renderSerializeOperationBody(
        ctx: ProtocolGenerator.GenerationContext,
        op: OperationShape,
        writer: KotlinWriter
    ) {
        writer.write("""error("not-implemented - compile only test")""")
    }

    override fun renderDeserializeOperationBody(
        ctx: ProtocolGenerator.GenerationContext,
        op: OperationShape,
        writer: KotlinWriter
    ) {
        writer.write("""error("not-implemented - compile only test")""")
    }

    override fun renderSerializeDocumentBody(
        ctx: ProtocolGenerator.GenerationContext,
        shape: Shape,
        writer: KotlinWriter
    ) {
        writer.write("""error("not-implemented - compile only test")""")
    }

    override fun renderDeserializeDocumentBody(
        ctx: ProtocolGenerator.GenerationContext,
        shape: Shape,
        writer: KotlinWriter
    ) {
        writer.write("""error("not-implemented - compile only test")""")
    }

    override fun renderDeserializeException(
        ctx: ProtocolGenerator.GenerationContext,
        shape: Shape,
        writer: KotlinWriter
    ) {
        writer.write("""error("not-implemented - compile only test")""")
    }

    override fun renderThrowOperationError(
        ctx: ProtocolGenerator.GenerationContext,
        op: OperationShape,
        writer: KotlinWriter
    ) {
        writer.write("""error("not-implemented - compile only test")""")
    }
>>>>>>> 15bca193

}

class MockRestJsonProtocolClientGenerator(
    ctx: ProtocolGenerator.GenerationContext,
    middleware: List<ProtocolMiddleware>,
    httpBindingResolver: HttpBindingResolver
) : HttpProtocolClientGenerator(ctx, middleware, httpBindingResolver)<|MERGE_RESOLUTION|>--- conflicted
+++ resolved
@@ -48,7 +48,6 @@
         return MockRestJsonProtocolClientGenerator(ctx, getHttpMiddleware(ctx), getProtocolHttpBindingResolver(ctx.model, ctx.service))
     }
 
-<<<<<<< HEAD
     override fun structuredDataSerializer(ctx: ProtocolGenerator.GenerationContext): StructuredDataSerializeGenerator =
         JsonSerializerGenerator(this)
 
@@ -66,55 +65,6 @@
                 write("error(\"not needed for compile tests\")")
             }
         }
-=======
-    override fun renderSerializeOperationBody(
-        ctx: ProtocolGenerator.GenerationContext,
-        op: OperationShape,
-        writer: KotlinWriter
-    ) {
-        writer.write("""error("not-implemented - compile only test")""")
-    }
-
-    override fun renderDeserializeOperationBody(
-        ctx: ProtocolGenerator.GenerationContext,
-        op: OperationShape,
-        writer: KotlinWriter
-    ) {
-        writer.write("""error("not-implemented - compile only test")""")
-    }
-
-    override fun renderSerializeDocumentBody(
-        ctx: ProtocolGenerator.GenerationContext,
-        shape: Shape,
-        writer: KotlinWriter
-    ) {
-        writer.write("""error("not-implemented - compile only test")""")
-    }
-
-    override fun renderDeserializeDocumentBody(
-        ctx: ProtocolGenerator.GenerationContext,
-        shape: Shape,
-        writer: KotlinWriter
-    ) {
-        writer.write("""error("not-implemented - compile only test")""")
-    }
-
-    override fun renderDeserializeException(
-        ctx: ProtocolGenerator.GenerationContext,
-        shape: Shape,
-        writer: KotlinWriter
-    ) {
-        writer.write("""error("not-implemented - compile only test")""")
-    }
-
-    override fun renderThrowOperationError(
-        ctx: ProtocolGenerator.GenerationContext,
-        op: OperationShape,
-        writer: KotlinWriter
-    ) {
-        writer.write("""error("not-implemented - compile only test")""")
-    }
->>>>>>> 15bca193
 
 }
 
